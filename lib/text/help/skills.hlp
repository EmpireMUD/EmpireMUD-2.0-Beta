--- conflicted
+++ resolved
@@ -478,20 +478,12 @@
 iron ore) to create one of the processed version (iron ingot).
 
 Ingots are used for crafting. Gold and silver bars are worth more in the vault
-<<<<<<< HEAD
-than their raw form. To return them to their ingot form, use 'separate'.
-=======
-than their raw form. You can separate bars into the ingot form if needed.
->>>>>>> 32e4f707
+than their raw form. To return bars to their ingot form, use 'separate'.
 
 Typing "smelt" by itself will list things you can smelt with the ore available
 in your inventory.
 
-<<<<<<< HEAD
-See also: METAL, WEALTH, SEPARATE
-=======
 See also: METAL, SEPARATE, WEALTH
->>>>>>> 32e4f707
 #
 SPECIALIZE SPECIALTY
 
