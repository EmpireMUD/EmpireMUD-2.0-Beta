--- conflicted
+++ resolved
@@ -237,14 +237,10 @@
 
 Most recipes require a specific one of these, but a few accept any of them.
 
-<<<<<<< HEAD
 magic, basic:  iris, bloodstone, seashell, lightning stone
 magic, refined:  prismatic crystals
 
-See also: COMPONENT
-=======
 See also: COMPONENT, PRISMATIC CRYSTAL
->>>>>>> 4cccdaeb
 #
 "GLOWING GREEN SEASHELL" "GLOWING SEASHELL" "GREEN SEASHELL" SEASHELL
 
