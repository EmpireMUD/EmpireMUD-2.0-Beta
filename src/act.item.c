/* ************************************************************************
*   File: act.item.c                                      EmpireMUD 2.0b5 *
*  Usage: object handling routines -- get/drop and container handling     *
*                                                                         *
*  EmpireMUD code base by Paul Clarke, (C) 2000-2015                      *
*  All rights reserved.  See license.doc for complete information.        *
*                                                                         *
*  EmpireMUD based upon CircleMUD 3.0, bpl 17, by Jeremy Elson.           *
*  CircleMUD (C) 1993, 94 by the Trustees of the Johns Hopkins University *
*  CircleMUD is based on DikuMUD, Copyright (C) 1990, 1991.               *
************************************************************************ */

#include <math.h>

#include "conf.h"
#include "sysdep.h"

#include "structs.h"
#include "utils.h"
#include "comm.h"
#include "interpreter.h"
#include "handler.h"
#include "db.h"
#include "skills.h"
#include "vnums.h"
#include "dg_scripts.h"
#include "dg_event.h"

/**
* Contents:
*   Helpers
*   Drop Helpers
*   Get Helpers
*   Give Helpers
*   Liquid Helpers
*   Scaling
*   Shipping System
*   Trade Command Functions
*   Warehouse Command Functions
*   Commands
*/

// extern variables
extern const char *extra_bits[];
extern const char *mob_move_types[];
extern struct faction_reputation_type reputation_levels[];
extern const struct wear_data_type wear_data[NUM_WEARS];

// extern functions
extern struct shop_temp_list *build_available_shop_list(char_data *ch);
extern bool can_steal(char_data *ch, empire_data *emp);
extern bool can_wear_item(char_data *ch, obj_data *item, bool send_messages);
void expire_trading_post_item(struct trading_post_data *tpd);
void free_shop_temp_list(struct shop_temp_list *list);
extern char *get_room_name(room_data *room, bool color);
extern struct player_quest *is_on_quest(char_data *ch, any_vnum quest);
void read_vault(empire_data *emp);
void save_trading_post();
void trigger_distrust_from_stealth(char_data *ch, empire_data *emp);

// local protos
ACMD(do_unshare);
room_data *find_docks(empire_data *emp, int island_id);
int get_wear_by_item_wear(bitvector_t item_wear);
void move_ship_to_destination(empire_data *emp, struct shipping_data *shipd, room_data *to_room);
void sail_shipment(empire_data *emp, vehicle_data *boat);
void scale_item_to_level(obj_data *obj, int level);
bool ship_is_empty(vehicle_data *ship);
static void wear_message(char_data *ch, obj_data *obj, int where);

// local stuff
#define drink_OBJ  -1
#define drink_ROOM  1

// ONLY flags to show on identify / warehouse inv
bitvector_t show_obj_flags = OBJ_LIGHT | OBJ_SUPERIOR | OBJ_ENCHANTED | OBJ_JUNK | OBJ_TWO_HANDED | OBJ_BIND_ON_EQUIP | OBJ_BIND_ON_PICKUP | OBJ_HARD_DROP | OBJ_GROUP_DROP | OBJ_GENERIC_DROP;


 //////////////////////////////////////////////////////////////////////////////
//// HELPERS /////////////////////////////////////////////////////////////////

/**
* @param char_data *ch Prospective taker.
* @param obj_data *obj The item he's trying to take.
* @return bool TRUE if ch can take obj.
*/
bool can_take_obj(char_data *ch, obj_data *obj) {
	if (!IS_NPC(ch) && !CAN_CARRY_OBJ(ch, obj)) {
		act("$p: you can't carry that many items.", FALSE, ch, obj, 0, TO_CHAR);
		return FALSE;
	}
	else if (!(CAN_WEAR(obj, ITEM_WEAR_TAKE))) {
		act("$p: you can't take that!", FALSE, ch, obj, 0, TO_CHAR);
		return FALSE;
	}
	return TRUE;
}


/**
* Interaction func for "combine". This almost always extracts the original
* item, so it should basically always return TRUE.
*/
INTERACTION_FUNC(combine_obj_interact) {
	char to_char[MAX_STRING_LENGTH], to_room[MAX_STRING_LENGTH];
	struct resource_data *res = NULL;
	obj_data *new_obj;
	
	// how many they need
	add_to_resource_list(&res, RES_OBJECT, GET_OBJ_VNUM(inter_item), interaction->quantity, 0);
	
	if (!has_resources(ch, res, can_use_room(ch, IN_ROOM(ch), MEMBERS_ONLY), TRUE)) {
		// error message sent by has_resources
		free_resource_list(res);
		return TRUE;
	}
	
	snprintf(to_char, sizeof(to_char), "You combine %dx %s into $p!", interaction->quantity, skip_filler(GET_OBJ_SHORT_DESC(inter_item)));
	snprintf(to_room, sizeof(to_room), "$n combines %dx %s into $p!", interaction->quantity, skip_filler(GET_OBJ_SHORT_DESC(inter_item)));
	
	new_obj = read_object(interaction->vnum, TRUE);
	scale_item_to_level(new_obj, GET_OBJ_CURRENT_SCALE_LEVEL(inter_item));
	
	if (GET_OBJ_TIMER(new_obj) != UNLIMITED && GET_OBJ_TIMER(inter_item) != UNLIMITED) {
		GET_OBJ_TIMER(new_obj) = MIN(GET_OBJ_TIMER(new_obj), GET_OBJ_TIMER(inter_item));
	}
	
	extract_resources(ch, res, can_use_room(ch, IN_ROOM(ch), MEMBERS_ONLY), NULL);
	
	// ownership
	new_obj->last_owner_id = GET_IDNUM(ch);
	new_obj->last_empire_id = GET_LOYALTY(ch) ? EMPIRE_VNUM(GET_LOYALTY(ch)) : NOTHING;
	
	// put it somewhere
	if (CAN_WEAR(new_obj, ITEM_WEAR_TAKE)) {
		obj_to_char(new_obj, ch);
	}
	else {
		obj_to_room(new_obj, IN_ROOM(ch));
	}
	load_otrigger(new_obj);
	
	act(to_char, FALSE, ch, new_obj, NULL, TO_CHAR);
	act(to_room, TRUE, ch, new_obj, NULL, TO_ROOM);
	
	free_resource_list(res);
	return TRUE;
}


/**
* @param room_data *room The room to check.
* @return int Number of items in the room (large counts double).
*/
int count_objs_in_room(room_data *room) {
	int items_in_room = 0;
	obj_data *search;
	
	for (search = ROOM_CONTENTS(room); search; search = search->next_content) {
		items_in_room += OBJ_FLAGGED(search, OBJ_LARGE) ? 2 : 1;
	}
	
	return items_in_room;
}


/**
* Returns the targeted position, or else the first place an item can be worn.
*
* @param char_data *ch The player.
* @param obj_data *obj The item trying to wear.
* @param char *arg The typed argument, which may be empty, or a body part.
* @return int A WEAR_x pos, or NO_WEAR.
*/
int find_eq_pos(char_data *ch, obj_data *obj, char *arg) {
	extern const char *wear_keywords[];

	int where = NO_WEAR;

	if (!arg || !*arg) {
		where = get_wear_by_item_wear(GET_OBJ_WEAR(obj));
	}
	else {
		if ((where = search_block(arg, wear_keywords, FALSE)) == NOTHING) {
			sprintf(buf, "'%s'?  What part of your body is THAT?\r\n", arg);
			send_to_char(buf, ch);
		}
	}
	
	// check cascading wears (ring 1 -> ring 2)
	if (GET_EQ(ch, where)) {
		if (wear_data[where].cascade_pos != NO_WEAR) {
			where = wear_data[where].cascade_pos;
		}
	}

	return (where);
}


/**
* Converts a "gotten" object into money, if it's coins. This will extract the
* object if so.
*
* @param char_data *ch The person getting obj.
* @param obj_data *obj The item being picked up.
* @return bool TRUE if the obj was extracted, FALSE if it stays.
*/
bool get_check_money(char_data *ch, obj_data *obj) {
	empire_data *emp = real_empire(GET_COINS_EMPIRE_ID(obj));
	int value;

	// npcs will keep the obj version
	if (IS_NPC(ch)) {
		return FALSE;
	}
	
	switch (GET_OBJ_TYPE(obj)) {
		case ITEM_COINS: {
			value = GET_COINS_AMOUNT(obj);
			increase_coins(ch, emp, value);
			msg_to_char(ch, "There %s %s.\r\n", (value == 1 ? "was" : "were"), money_amount(emp, value));
			break;
		}
		case ITEM_CURRENCY: {
			value = GET_CURRENCY_AMOUNT(obj);
			add_currency(ch, GET_CURRENCY_VNUM(obj), value);
			break;
		}
		default: {
			return FALSE;	// nope
		}
	}
	
	// made it this far
	extract_obj(obj);
	return TRUE;
}


/**
* Converts an ITEM_WEAR_x into a corresponding WEAR_x flag.
*
* @param bitvector_t item_wear The ITEM_WEAR_x bits.
* @return int A WEAR_x position that matches, or NOWEHRE.
*/
int get_wear_by_item_wear(bitvector_t item_wear) {
	extern int item_wear_to_wear[];
	int pos;
	
	for (pos = 0; item_wear; ++pos, item_wear >>= 1) {
		if (IS_SET(item_wear, BIT(0)) && item_wear_to_wear[pos] != NO_WEAR) {
			return item_wear_to_wear[pos];
		}
	}
	
	return NO_WEAR;
}


/**
* Shows an "identify" of the object -- its stats -- to a player.
*
* @param obj_data *obj The item to identify.
* @param char_data *ch The person to show the data to.
*/
void identify_obj_to_char(obj_data *obj, char_data *ch) {
	extern double get_base_dps(obj_data *weapon);
	extern char *get_vehicle_short_desc(vehicle_data *veh, char_data *to);
	extern double get_weapon_speed(obj_data *weapon);
	extern const char *apply_type_names[];
	extern const char *climate_types[];
	extern const char *craft_types[];
	extern const char *affected_bits[];
	extern const char *apply_types[];
	extern const char *armor_types[NUM_ARMOR_TYPES+1];
	extern const char *wear_bits[];

	struct obj_storage_type *store;
	struct custom_message *ocm;
	player_index_data *index;
	struct obj_apply *apply;
	char lbuf[MAX_STRING_LENGTH], part[MAX_STRING_LENGTH], location[MAX_STRING_LENGTH], *temp;
	crop_data *cp;
	bld_data *bld;
	int found;
	double rating;
	bool any;
		
	// sanity / don't bother
	if (!obj || !ch || !ch->desc) {
		return;
	}
	
	// determine location
	if (IN_ROOM(obj)) {
		strcpy(location, " (in room)");
	}
	else if (obj->carried_by) {
		snprintf(location, sizeof(location), ", carried by %s,", PERS(obj->carried_by, obj->carried_by, FALSE));
	}
	else if (obj->in_vehicle) {
		snprintf(location, sizeof(location), ", in %s,", get_vehicle_short_desc(obj->in_vehicle, ch));
	}
	else if (obj->in_obj) {
		snprintf(location, sizeof(location), ", in %s,", GET_OBJ_DESC(obj->in_obj, ch, OBJ_DESC_SHORT));
	}
	else if (obj->worn_by) {
		snprintf(location, sizeof(location), ", worn by %s,", PERS(obj->worn_by, obj->worn_by, FALSE));
	}
	else {
		*location = '\0';
	}
	
	// component info
	*part = '\0';
	if (GET_OBJ_CMP_TYPE(obj) != CMP_NONE) {
		sprintf(part, " (%s)", component_string(GET_OBJ_CMP_TYPE(obj), GET_OBJ_CMP_FLAGS(obj)));
	}
	
	// basic info
	snprintf(lbuf, sizeof(lbuf), "Your analysis of $p%s%s reveals:", part, location);
	act(lbuf, FALSE, ch, obj, NULL, TO_CHAR);
	
	if (GET_OBJ_REQUIRES_QUEST(obj) != NOTHING) {
		msg_to_char(ch, "Quest: %s\r\n", get_quest_name_by_proto(GET_OBJ_REQUIRES_QUEST(obj)));
	}
	
	// if it has any wear bits other than TAKE, show if they can't use it
	if (CAN_WEAR(obj, ~ITEM_WEAR_TAKE)) {
		// the TRUE causes it to send a message if unusable
		msg_to_char(ch, "&r");
		can_wear_item(ch, obj, TRUE);
		msg_to_char(ch, "&0");
	}

	if (obj->storage) {
		msg_to_char(ch, "Storage locations:");
		found = 0;
		for (store = obj->storage; store; store = store->next) {			
			if ((bld = building_proto(store->building_type))) {
				msg_to_char(ch, "%s%s", (found++ > 0 ? ", " : " "), GET_BLD_NAME(bld));
			}
		}		
		msg_to_char(ch, "\r\n");
	}

	// binding section
	if (OBJ_BOUND_TO(obj)) {
		struct obj_binding *bind;		
		msg_to_char(ch, "Bound to:");
		any = FALSE;
		for (bind = OBJ_BOUND_TO(obj); bind; bind = bind->next) {
			msg_to_char(ch, "%s %s", (any ? "," : ""), (index = find_player_index_by_idnum(bind->idnum)) ? index->fullname : "<unknown>");
			any = TRUE;
		}
		msg_to_char(ch, "\r\n");
	}
	
	if (GET_OBJ_CURRENT_SCALE_LEVEL(obj) > 0) {
		msg_to_char(ch, "Level: %d\r\n", GET_OBJ_CURRENT_SCALE_LEVEL(obj));
	}
	
	// only show gear if equippable (has more than ITEM_WEAR_TRADE)
	if ((GET_OBJ_WEAR(obj) & ~ITEM_WEAR_TAKE) != NOBITS) {
		if ((rating = rate_item(obj)) > 0) {
			msg_to_char(ch, "Gear rating: %.1f\r\n", rating);
		}
		
		prettier_sprintbit(GET_OBJ_WEAR(obj) & ~ITEM_WEAR_TAKE, wear_bits, buf);
		msg_to_char(ch, "Can be worn on: %s\r\n", buf);
	}

	
	// flags
	if (GET_OBJ_EXTRA(obj) & show_obj_flags) {
		prettier_sprintbit(GET_OBJ_EXTRA(obj) & show_obj_flags, extra_bits, buf);
		msg_to_char(ch, "It is: %s\r\n", buf);
	}
	
	if (GET_OBJ_AFF_FLAGS(obj)) {
		prettier_sprintbit(GET_OBJ_AFF_FLAGS(obj), affected_bits, buf);
		msg_to_char(ch, "Affects: %s\r\n", buf);
	}
	
	// ITEM_x: identify obj
	switch (GET_OBJ_TYPE(obj)) {
		case ITEM_POISON: {
			extern const struct poison_data_type poison_data[];
			msg_to_char(ch, "Poison type: %s\r\n", poison_data[GET_POISON_TYPE(obj)].name);
			msg_to_char(ch, "Has %d charges remaining.\r\n", GET_POISON_CHARGES(obj));
			break;
		}
		case ITEM_RECIPE: {
			craft_data *cft = craft_proto(GET_RECIPE_VNUM(obj));
			msg_to_char(ch, "Teaches craft: %s (%s)\r\n", cft ? GET_CRAFT_NAME(cft) : "UNKNOWN", cft ? craft_types[GET_CRAFT_TYPE(cft)] : "?");
			break;
		}
		case ITEM_WEAPON:
			msg_to_char(ch, "Speed: %.2f\r\n", get_weapon_speed(obj));
			msg_to_char(ch, "Damage: %d (%s+%.2f base dps)\r\n", GET_WEAPON_DAMAGE_BONUS(obj), (IS_MAGIC_ATTACK(GET_WEAPON_TYPE(obj)) ? "Intelligence" : "Strength"), get_base_dps(obj));
			msg_to_char(ch, "Damage type is %s.\r\n", attack_hit_info[GET_WEAPON_TYPE(obj)].name);
			break;
		case ITEM_ARMOR:
			msg_to_char(ch, "Armor type: %s\r\n", armor_types[GET_ARMOR_TYPE(obj)]);
			break;
		case ITEM_CONTAINER:
			msg_to_char(ch, "Holds %d items.\r\n", GET_MAX_CONTAINER_CONTENTS(obj));
			break;
		case ITEM_DRINKCON:
<<<<<<< HEAD
			msg_to_char(ch, "Contains %d units of %s.\r\n", GET_DRINK_CONTAINER_CONTENTS(obj), get_generic_string_by_vnum(GET_DRINK_CONTAINER_TYPE(obj), GENERIC_LIQUID, GSTR_LIQUID_NAME));
=======
			if (GET_DRINK_CONTAINER_CONTENTS(obj) > 0) {
				msg_to_char(ch, "Contains %d units of %s.\r\n", GET_DRINK_CONTAINER_CONTENTS(obj), drinks[GET_DRINK_CONTAINER_TYPE(obj)]);
			}
			else {
				msg_to_char(ch, "It is empty.\r\n");
			}
>>>>>>> f8700516
			break;
		case ITEM_FOOD:
			msg_to_char(ch, "Fills for %d hour%s.\r\n", GET_FOOD_HOURS_OF_FULLNESS(obj), PLURAL(GET_FOOD_HOURS_OF_FULLNESS(obj)));
			break;
		case ITEM_CORPSE:
			msg_to_char(ch, "Corpse of ");

			if (mob_proto(GET_CORPSE_NPC_VNUM(obj))) {
				strcpy(lbuf, get_mob_name_by_proto(GET_CORPSE_NPC_VNUM(obj)));
				if (strstr(lbuf, "#n") || strstr(lbuf, "#a") || strstr(lbuf, "#e")) {
					// #n
					temp = str_replace("#n", "somebody", lbuf);
					strcpy(lbuf, temp);
					free(temp);
					// #e
					temp = str_replace("#e", "the empire", lbuf);
					strcpy(lbuf, temp);
					free(temp);
					// #a
					temp = str_replace("#a", "imperial", lbuf);
					strcpy(lbuf, temp);
					free(temp);
				}
				msg_to_char(ch, "%s\r\n", lbuf);
			}
			else if (IS_NPC_CORPSE(obj))
				msg_to_char(ch, "nothing.\r\n");
			else
				msg_to_char(ch, "%s.\r\n", (index = find_player_index_by_idnum(GET_CORPSE_PC_ID(obj))) ? index->fullname : "a player");
			break;
		case ITEM_COINS: {
			msg_to_char(ch, "Contains %s\r\n", money_amount(real_empire(GET_COINS_EMPIRE_ID(obj)), GET_COINS_AMOUNT(obj)));
			break;
		}
		case ITEM_CURRENCY: {
			msg_to_char(ch, "Amount: %d %s\r\n", GET_CURRENCY_AMOUNT(obj), get_generic_string_by_vnum(GET_CURRENCY_VNUM(obj), GENERIC_CURRENCY, WHICH_CURRENCY(GET_CURRENCY_AMOUNT(obj))));
			break;
		}
		case ITEM_MISSILE_WEAPON:
			msg_to_char(ch, "Fires at a speed of %.2f for %d damage.\r\n", missile_weapon_speed[GET_MISSILE_WEAPON_SPEED(obj)], GET_MISSILE_WEAPON_DAMAGE(obj));
			break;
		case ITEM_ARROW:
			if (GET_ARROW_QUANTITY(obj) > 0) {
				msg_to_char(ch, "Quantity: %d\r\n", GET_ARROW_QUANTITY(obj));
			}
			if (GET_ARROW_DAMAGE_BONUS(obj)) {
				msg_to_char(ch, "Adds %+d damage.\r\n", GET_ARROW_DAMAGE_BONUS(obj));
			}
			break;
		case ITEM_PACK: {
			msg_to_char(ch, "Adds inventory space: %d\r\n", GET_PACK_CAPACITY(obj));
			break;
		}
		case ITEM_POTION: {
			extern const struct potion_data_type potion_data[];
			msg_to_char(ch, "Potion type: %s (%d)\r\n", potion_data[GET_POTION_TYPE(obj)].name, GET_POTION_SCALE(obj));
			break;
		}
		case ITEM_WEALTH: {
			msg_to_char(ch, "Adds %d wealth when stored.\r\n", GET_WEALTH_VALUE(obj));
			break;
		}
	}
	
	// data that isn't type-based:
	if (OBJ_FLAGGED(obj, OBJ_PLANTABLE) && (cp = crop_proto(GET_OBJ_VAL(obj, VAL_FOOD_CROP_TYPE)))) {
		msg_to_char(ch, "Plants %s (%s).\r\n", GET_CROP_NAME(cp), climate_types[GET_CROP_CLIMATE(cp)]);
	}
	
	if (has_interaction(obj->interactions, INTERACT_COMBINE)) {
		msg_to_char(ch, "It can be combined.\r\n");
	}
	if (has_interaction(obj->interactions, INTERACT_SEPARATE)) {
		msg_to_char(ch, "It can be separated.\r\n");
	}
	
	*lbuf = '\0';
	for (apply = GET_OBJ_APPLIES(obj); apply; apply = apply->next) {
		if (apply->apply_type != APPLY_TYPE_NATURAL) {
			sprintf(part, " (%s)", apply_type_names[(int)apply->apply_type]);
		}
		else {
			*part = '\0';
		}
		sprintf(lbuf + strlen(lbuf), "%s%+d to %s%s", (*lbuf != '\0') ? ", " : "", apply->modifier, apply_types[(int) apply->location], part);
	}
	if (*lbuf) {
		msg_to_char(ch, "Modifiers: %s\r\n", lbuf);
	}
	
	// some custom messages
	LL_FOREACH(obj->custom_msgs, ocm) {
		switch (ocm->type) {
			case OBJ_CUSTOM_LONGDESC: {
				sprintf(lbuf, "Gives long description: %s", ocm->msg);
				act(lbuf, FALSE, ch, NULL, NULL, TO_CHAR);
				break;
			}
			case OBJ_CUSTOM_LONGDESC_FEMALE: {
				if (GET_SEX(ch) == SEX_FEMALE) {
					sprintf(lbuf, "Gives long description: %s", ocm->msg);
					act(lbuf, FALSE, ch, NULL, NULL, TO_CHAR);
				}
				break;
			}
			case OBJ_CUSTOM_LONGDESC_MALE: {
				if (GET_SEX(ch) == SEX_MALE) {
					sprintf(lbuf, "Gives long description: %s", ocm->msg);
					act(lbuf, FALSE, ch, NULL, NULL, TO_CHAR);
				}
				break;
			}
		}
	}
}


/**
* Shows an "identify" of the vehicle.
*
* @param vehicle_data *veh The vehicle to id.
* @param char_data *ch The person to show the data to.
*/
void identify_vehicle_to_char(vehicle_data *veh, char_data *ch) {
	vehicle_data *proto = vehicle_proto(VEH_VNUM(veh));
	
	// basic info
	act("Your analysis of $V reveals:", FALSE, ch, NULL, veh, TO_CHAR);
	
	if (VEH_OWNER(veh)) {
		msg_to_char(ch, "Owner: %s%s\t0\r\n", EMPIRE_BANNER(VEH_OWNER(veh)), EMPIRE_NAME(VEH_OWNER(veh)));
	}
	
	msg_to_char(ch, "Type: %s\r\n", skip_filler(proto ? VEH_SHORT_DESC(proto) : VEH_SHORT_DESC(veh)));
	msg_to_char(ch, "Level: %d\r\n", VEH_SCALE_LEVEL(veh));
}


INTERACTION_FUNC(light_obj_interact) {	
	obj_vnum vnum = interaction->vnum;
	obj_data *new = NULL;
	int num;
	
	for (num = 0; num < interaction->quantity; ++num) {
		// load
		new = read_object(vnum, TRUE);
		scale_item_to_level(new, GET_OBJ_CURRENT_SCALE_LEVEL(inter_item));
		
		// ownership
		new->last_owner_id = GET_IDNUM(ch);
		new->last_empire_id = GET_LOYALTY(ch) ? EMPIRE_VNUM(GET_LOYALTY(ch)) : NOTHING;
		
		// put it somewhere
		if (CAN_WEAR(new, ITEM_WEAR_TAKE)) {
			obj_to_char(new, ch);
		}
		else {
			obj_to_room(new, IN_ROOM(ch));
		}
		load_otrigger(new);
	}

	if (interaction->quantity > 1) {
		sprintf(buf1, "It is now $p (x%d).", interaction->quantity);
	}
	else {
		strcpy(buf1, "It is now $p.");
	}
		
	if (new) {
		act(buf1, FALSE, ch, new, NULL, TO_CHAR | TO_ROOM);
	}
	
	if (inter_item && IS_ARROW(inter_item) && IS_ARROW(new)) {
		GET_OBJ_VAL(new, VAL_ARROW_QUANTITY) = GET_ARROW_QUANTITY(inter_item);
	}
	
	return TRUE;
}


/**
* Gets the functional size of an object, where each object inside it adds to
* its size. This prevents corpses and containers from being used to hold more
* items than the normal limit.
*/
int obj_carry_size(obj_data *obj) {
	obj_data *iter;
	int size = 0;
	
	// my size
	if (FREE_TO_CARRY(obj)) {
		size = 0;
	}
	else if (OBJ_FLAGGED(obj, OBJ_LARGE)) {
		size = 2;
	}
	else {
		size = 1;
	}
	
	// size of contents
	for (iter = obj->contains; iter; iter = iter->next_content) {
		size += obj_carry_size(iter);
	}
	
	return size;
}


/**
* Attempt 1 exchange. Returning FALSE will prevent further exchanges if this is
* in a loop. Returning TRUE will continue, even if no exchange happened here.
*
* @param char_data *ch The player.
* @param obj_data *obj The item to exchange.
* @param empire_data *emp The empire to exchange with.
* @return bool TRUE to continue exchanging items; FALSE to stop here.
*/
static bool perform_exchange(char_data *ch, obj_data *obj, empire_data *emp) {
	double coin_mod = 1 / COIN_VALUE;
	int amt = GET_WEALTH_VALUE(obj) * coin_mod;
	
	if (!IS_WEALTH_ITEM(obj) || GET_WEALTH_VALUE(obj) <= 0 || GET_OBJ_VNUM(obj) == NOTHING) {
		// not exchangable -- continue execution silently
		return TRUE;
	}
	else if (EMPIRE_COINS(emp) < amt) {
		act("The empire doesn't have enough coins to give you for $p.", FALSE, ch, obj, NULL, TO_CHAR);
		return FALSE;	// stop exchanges
	}
	else {
		sprintf(buf, "You exchange $p for %s.", money_amount(emp, amt));
		act(buf, FALSE, ch, obj, NULL, TO_CHAR);
		act("$n exchanges $p for some coins.", TRUE, ch, obj, NULL, TO_ROOM);
		
		increase_coins(ch, emp, amt);
		decrease_empire_coins(emp, emp, amt);
		add_to_empire_storage(emp, GET_ISLAND_ID(IN_ROOM(ch)), GET_OBJ_VNUM(obj), 1);
		extract_obj(obj);
		return TRUE;
	}
}


/**
* Processes a put-in-container.
*
* @param char_data *ch The putter.
* @param obj_data *obj The item to put.
* @param obj_data *cont The container to put it in.
* @return int 1 = success, 0 = fail
*/
static int perform_put(char_data *ch, obj_data *obj, obj_data *cont) {
	char_data *mort;
	
	if (!drop_otrigger(obj, ch)) {	// also takes care of obj purging self
		return 0;
	}
	
	// don't let people drop bound items in other people's territory
	if (IN_ROOM(cont) && OBJ_BOUND_TO(obj) && ROOM_OWNER(IN_ROOM(cont)) && ROOM_OWNER(IN_ROOM(cont)) != GET_LOYALTY(ch)) {
		msg_to_char(ch, "You can't put bound items in items here.\r\n");
		return 0;
	}
	if (GET_OBJ_REQUIRES_QUEST(obj) != NOTHING && !IS_NPC(ch) && !IS_IMMORTAL(ch)) {
		act("$p: you can't drop quest items.", FALSE, ch, obj, NULL, TO_CHAR);
		return 0;
	}
	
	if (GET_OBJ_CARRYING_N(cont) + obj_carry_size(obj) > GET_MAX_CONTAINER_CONTENTS(cont)) {
		act("$p won't fit in $P.", FALSE, ch, obj, cont, TO_CHAR);
		return 0;
	}
	else if (OBJ_FLAGGED(obj, OBJ_LARGE) && !OBJ_FLAGGED(cont, OBJ_LARGE) && CAN_WEAR(cont, ITEM_WEAR_TAKE)) {
		act("$p is far too large to fit in $P.", FALSE, ch, obj, cont, TO_CHAR);
		return 1;	// is this correct? I added it because it was implied by the drop-thru here -pc
	}
	else {
		obj_to_obj(obj, cont);

		act("$n puts $p in $P.", TRUE, ch, obj, cont, TO_ROOM);

		act("You put $p in $P.", FALSE, ch, obj, cont, TO_CHAR);

		if (IS_IMMORTAL(ch) && ROOM_OWNER(IN_ROOM(ch)) && !EMPIRE_IMM_ONLY(ROOM_OWNER(IN_ROOM(ch)))) {
			syslog(SYS_GC, GET_ACCESS_LEVEL(ch), TRUE, "ABUSE: %s puts %s into a container in mortal empire (%s) at %s", GET_NAME(ch), GET_OBJ_SHORT_DESC(obj), EMPIRE_NAME(ROOM_OWNER(IN_ROOM(ch))), room_log_identifier(IN_ROOM(ch)));
		}
		else if (IS_IMMORTAL(ch) && (mort = find_mortal_in_room(IN_ROOM(ch)))) {
			syslog(SYS_GC, GET_ACCESS_LEVEL(ch), TRUE, "ABUSE: %s puts %s into a container with mortal present (%s) at %s", GET_NAME(ch), GET_OBJ_SHORT_DESC(obj), GET_NAME(mort), room_log_identifier(IN_ROOM(ch)));
		}
	}
	return 1;
}


/**
* Removes an item from a wear location and gives it to the character (unless
* it is 1-use, in which case it is extracted).
*
* @param char_data *ch The character.
* @param int pos The WEAR_ to remove.
* @return obj_data* A pointer to the object if it was removed (unless it was extracted).
*/
obj_data *perform_remove(char_data *ch, int pos) {
	obj_data *obj = NULL;

	if (!(obj = GET_EQ(ch, pos)))
		log("SYSERR: perform_remove: bad pos %d passed.", pos);
	else if (pos == WEAR_SADDLE && IS_RIDING(ch)) {
		msg_to_char(ch, "You can't remove your saddle while you're riding!\r\n");
	}
	else {
		if (!remove_otrigger(obj, ch)) {
			return NULL;
		}

		// char message
		if (has_custom_message(obj, OBJ_CUSTOM_REMOVE_TO_CHAR)) {
			act(get_custom_message(obj, OBJ_CUSTOM_REMOVE_TO_CHAR), FALSE, ch, obj, NULL, TO_CHAR);
		}
		else {
			act("You stop using $p.", FALSE, ch, obj, NULL, TO_CHAR);
		}
		
		// room message
		if (has_custom_message(obj, OBJ_CUSTOM_REMOVE_TO_ROOM)) {
			act(get_custom_message(obj, OBJ_CUSTOM_REMOVE_TO_ROOM), TRUE, ch, obj, NULL, TO_ROOM);
		}
		else {
			act("$n stops using $p.", TRUE, ch, obj, NULL, TO_ROOM);
		}
		
		// this may extract it, or drop it
		obj = unequip_char_to_inventory(ch, pos);
		determine_gear_level(ch);
	}
	
	return obj;
}


static void perform_wear(char_data *ch, obj_data *obj, int where) {
	extern const int apply_attribute[];
	extern struct attribute_data_type attributes[NUM_ATTRIBUTES];
	extern const int primary_attributes[];
	
	char buf[MAX_STRING_LENGTH];
	struct obj_apply *apply;
	int iter, type, val;

	/* first, make sure that the wear position is valid. */
	if (!CAN_WEAR(obj, wear_data[where].item_wear)) {
		act("You can't wear $p there.", FALSE, ch, obj, 0, TO_CHAR);
		return;
	}
	
	// position cascade (ring 1/2, etc)
	if (GET_EQ(ch, where) && wear_data[where].cascade_pos != NO_WEAR) {
		where = wear_data[where].cascade_pos;
	}
	
	if (where == WEAR_SADDLE && !IS_RIDING(ch)) {
		msg_to_char(ch, "You can't wear a saddle while you're not riding anything.\r\n");
		return;
	}

	if (GET_EQ(ch, where)) {
		act(wear_data[where].already_wearing, FALSE, ch, GET_EQ(ch, where), NULL, TO_CHAR);
		return;
	}
	
	// some checks are only needed when the slot counts for stats
	if (wear_data[where].count_stats) {
		// check uniqueness
		if (OBJ_FLAGGED(obj, OBJ_UNIQUE)) {
			for (iter = 0; iter < NUM_WEARS; ++iter) {
				if (GET_EQ(ch, iter) && GET_OBJ_VNUM(GET_EQ(ch, iter)) == GET_OBJ_VNUM(obj)) {
					act("You are already using another of $p (unique).", FALSE, ch, obj, NULL, TO_CHAR);
					return;
				}
			}
		}
	
		// check weakness (check all applies first, in case they contradict like -1str +2str)
		for (iter = 0; primary_attributes[iter] != NOTHING; ++iter) {
			type = primary_attributes[iter];
			val = GET_ATT(ch, type);
			for (apply = GET_OBJ_APPLIES(obj); apply; apply = apply->next) {
				if (apply_attribute[(int) apply->location] == type) {
					val += apply->modifier;
				}
			}
		
			if (val < 1) {
				sprintf(buf, "You are %s to use $p!", attributes[type].low_error);
				act(buf, FALSE, ch, obj, 0, TO_CHAR);
				return;
			}
		}

		/* See if a trigger disallows it */
		if (!wear_otrigger(obj, ch, where) || (obj->carried_by != ch)) {
			return;
		}
	}

	wear_message(ch, obj, where);
	equip_char(ch, obj, where);
	determine_gear_level(ch);
}


/**
* Removes all armor of a certain type from a character...
*
* @param char_data *ch the character
* @param int armor_type ARMOR_x
*/
void remove_armor_by_type(char_data *ch, int armor_type) {
	bool found = FALSE;
	int iter;
	
	for (iter = 0; iter < NUM_WEARS; ++iter) {
		if (GET_EQ(ch, iter) && GET_ARMOR_TYPE(GET_EQ(ch, iter)) == armor_type) {
			act("You take off $p.", FALSE, ch, GET_EQ(ch, iter), NULL, TO_CHAR);
			unequip_char_to_inventory(ch, iter);
			found = TRUE;
		}
	}
	
	if (found) {
		determine_gear_level(ch);
	}
}


/**
* Removes all honed items from a character's equipment.
*
* @param char_data *ch the character
*/
void remove_honed_gear(char_data *ch) {
	struct obj_apply *app;
	bool found = FALSE;
	int iter;
	
	for (iter = 0; iter < NUM_WEARS; ++iter) {
		if (!GET_EQ(ch, iter)) {
			continue;
		}
		LL_FOREACH(GET_OBJ_APPLIES(GET_EQ(ch, iter)), app) {
			if (app->apply_type == APPLY_TYPE_HONED) {
				act("You take off $p.", FALSE, ch, GET_EQ(ch, iter), NULL, TO_CHAR);
				unequip_char_to_inventory(ch, iter);
				found = TRUE;
				break;
			}
		}
	}
	
	if (found) {
		determine_gear_level(ch);
	}
}


/**
* Interaction func for "separate".
*/
INTERACTION_FUNC(separate_obj_interact) {
	char to_char[MAX_STRING_LENGTH], to_room[MAX_STRING_LENGTH];
	obj_data *new_obj;
	int iter;
		
	snprintf(to_char, sizeof(to_char), "You separate %s into %s (x%d)!", GET_OBJ_SHORT_DESC(inter_item), get_obj_name_by_proto(interaction->vnum), interaction->quantity);
	act(to_char, FALSE, ch, NULL, NULL, TO_CHAR);
	snprintf(to_room, sizeof(to_room), "$n separates %s into %s (x%d)!", GET_OBJ_SHORT_DESC(inter_item), get_obj_name_by_proto(interaction->vnum), interaction->quantity);
	act(to_room, TRUE, ch, NULL, NULL, TO_ROOM);
	
	for (iter = 0; iter < interaction->quantity; ++iter) {
		new_obj = read_object(interaction->vnum, TRUE);
		scale_item_to_level(new_obj, GET_OBJ_CURRENT_SCALE_LEVEL(inter_item));
	
		if (GET_OBJ_TIMER(new_obj) != UNLIMITED && GET_OBJ_TIMER(inter_item) != UNLIMITED) {
			GET_OBJ_TIMER(new_obj) = MIN(GET_OBJ_TIMER(new_obj), GET_OBJ_TIMER(inter_item));
		}
		
		// ownership
		new_obj->last_owner_id = GET_IDNUM(ch);
		new_obj->last_empire_id = GET_LOYALTY(ch) ? EMPIRE_VNUM(GET_LOYALTY(ch)) : NOTHING;
	
		// put it somewhere
		if (CAN_WEAR(new_obj, ITEM_WEAR_TAKE)) {
			obj_to_char(new_obj, ch);
		}
		else {
			obj_to_room(new_obj, IN_ROOM(ch));
		}
		load_otrigger(new_obj);
	}
	
	return TRUE;
}


/**
* Sends the wear message when a person puts an item on.
*
* @param char_data *ch The person wearing the item.
* @param obj_data *obj The item he's wearing.
* @param int where Any WEAR_x position.
*/
static void wear_message(char_data *ch, obj_data *obj, int where) {
	// char message
	if (wear_data[where].allow_custom_msgs && has_custom_message(obj, OBJ_CUSTOM_WEAR_TO_CHAR)) {
		act(get_custom_message(obj, OBJ_CUSTOM_WEAR_TO_CHAR), FALSE, ch, obj, NULL, TO_CHAR);
	}
	else {
		act(wear_data[where].wear_msg_to_char, FALSE, ch, obj, NULL, TO_CHAR);
	}
	
	// room message
	if (wear_data[where].allow_custom_msgs && has_custom_message(obj, OBJ_CUSTOM_WEAR_TO_ROOM)) {
		act(get_custom_message(obj, OBJ_CUSTOM_WEAR_TO_ROOM), TRUE, ch, obj, NULL, TO_ROOM);
	}
	else {
		act(wear_data[where].wear_msg_to_room, TRUE, ch, obj, NULL, TO_ROOM);
	}
}


 //////////////////////////////////////////////////////////////////////////////
//// DROP HELPERS ////////////////////////////////////////////////////////////

#define VANISH(mode) (mode == SCMD_JUNK ? "  It vanishes in a puff of smoke!" : "")

/**
* Attempts to complete a drop/junk.
*
* @param char_data *ch The person dropping.
* @param obj_data *obj The thing to drop.
* @param byte mode SCMD_DROP or SCMD_JUNK.
* @param const char *sname The verb they are typing ("drop").
* @return int 1 for success, 0 for basic fail, -1 to stop further drops (in a drop all)
*/
int perform_drop(char_data *ch, obj_data *obj, byte mode, const char *sname) {
	bool need_capacity = ROOM_BLD_FLAGGED(IN_ROOM(ch), BLD_ITEM_LIMIT) ? TRUE : FALSE;
	char_data *mort;
	bool logged;
	int size;
	
	if (!drop_otrigger(obj, ch)) {
		return 0;
	}

	if ((mode == SCMD_DROP) && !drop_wtrigger(obj, ch)) {
		return 0;
	}
	
	// can't junk stolen items
	if (mode == SCMD_JUNK && IS_STOLEN(obj)) {
		act("$p: You can't junk stolen items!", FALSE, ch, obj, NULL, TO_CHAR);
		return -1;
	}
	
	// don't let people drop bound items in other people's territory
	if (mode != SCMD_JUNK && OBJ_BOUND_TO(obj) && ROOM_OWNER(IN_ROOM(ch)) && ROOM_OWNER(IN_ROOM(ch)) != GET_LOYALTY(ch)) {
		act("$p: You can't drop bound items here.", FALSE, ch, obj, NULL, TO_CHAR);
		return 0;	// don't break a drop-all
	}
	
	if (GET_OBJ_REQUIRES_QUEST(obj) != NOTHING && !IS_NPC(ch) && !IS_IMMORTAL(ch)) {
		act("$p: you can't drop quest items.", FALSE, ch, obj, NULL, TO_CHAR);
		return 0;
	}
	
	// count items
	if (mode != SCMD_JUNK && need_capacity) {
		size = (OBJ_FLAGGED(obj, OBJ_LARGE) ? 2 : 1);
		if ((size + count_objs_in_room(IN_ROOM(ch))) > config_get_int("room_item_limit")) {
			msg_to_char(ch, "You can't drop any more items here.\r\n");
			return -1;
		}
	}

	sprintf(buf, "You %s $p.%s", sname, VANISH(mode));
	act(buf, FALSE, ch, obj, 0, TO_CHAR);
	sprintf(buf, "$n %ss $p.%s", sname, VANISH(mode));
	act(buf, TRUE, ch, obj, 0, TO_ROOM);

	switch (mode) {
		case SCMD_DROP:
			obj_to_room(obj, IN_ROOM(ch));
			
			// log dropping items in front of mortals
			if (IS_IMMORTAL(ch)) {
				logged = FALSE;
				
				if ((mort = find_mortal_in_room(IN_ROOM(ch)))) {
					syslog(SYS_GC, GET_ACCESS_LEVEL(ch), TRUE, "ABUSE: %s drops %s with mortal present (%s) at %s", GET_NAME(ch), GET_OBJ_SHORT_DESC(obj), GET_NAME(mort), room_log_identifier(IN_ROOM(ch)));
					logged = TRUE;
				}
				
				if (!logged && ROOM_OWNER(IN_ROOM(ch)) && !EMPIRE_IMM_ONLY(ROOM_OWNER(IN_ROOM(ch)))) {
					syslog(SYS_GC, GET_ACCESS_LEVEL(ch), TRUE, "ABUSE: %s drops %s with in mortal empire (%s) at %s", GET_NAME(ch), GET_OBJ_SHORT_DESC(obj), EMPIRE_NAME(ROOM_OWNER(IN_ROOM(ch))), room_log_identifier(IN_ROOM(ch)));
					logged = TRUE;
				}
			}
			
			return (1);
		case SCMD_JUNK:
			extract_obj(obj);
			return (1);
		default:
			log("SYSERR: Incorrect argument %d passed to perform_drop.", mode);
			break;
	}

	return (1);
}


/**
* Drop/junk coins of one type. This can't handle multitypes because the coin
* object must by one type only.
*
* @param char_data *ch The player dropping coins.
* @param empire_data *type The type of coin (by minting empire, or OTHER_COIN).
* @param int amount The number of coins to drop.
* @param byte mode SCMD_DROP, SCMD_JUNK
*/
static void perform_drop_coins(char_data *ch, empire_data *type, int amount, byte mode) {
	struct coin_data *coin;
	char buf[MAX_STRING_LENGTH];
	char_data *iter;
	obj_data *obj;

	if (amount <= 0)
		msg_to_char(ch, "Heh heh heh... we are jolly funny today, eh?\r\n");
	else if (IS_NPC(ch)) {
		msg_to_char(ch, "NPCs can't drop coins.\r\n");
	}
	else if (!(coin = find_coin_entry(GET_PLAYER_COINS(ch), type)) || coin->amount < amount) {
		msg_to_char(ch, "You don't have %s!\r\n", money_amount(type, amount));
	}
	else {
		// decrease coins first
		decrease_coins(ch, type, amount);
		
		if (mode != SCMD_JUNK) {
			/* to prevent coin-bombing */
			command_lag(ch, WAIT_OTHER);
			obj = create_money(type, amount);
			obj_to_char(obj, ch);	// temporarily

			if (!drop_wtrigger(obj, ch)) {
				// stays in inventory, which is odd, but better than the alternative (a crash if the script purged the object and we extract it here)
				return;
			}

			obj_to_room(obj, IN_ROOM(ch));
			act("You drop $p.", FALSE, ch, obj, NULL, TO_CHAR);
			act("$n drops $p.", FALSE, ch, obj, NULL, TO_ROOM);
			
			// log dropping items in front of mortals
			if (IS_IMMORTAL(ch)) {
				for (iter = ROOM_PEOPLE(IN_ROOM(ch)); iter; iter = iter->next_in_room) {
					if (iter != ch && !IS_NPC(iter) && !IS_IMMORTAL(iter)) {
						syslog(SYS_GC, GET_ACCESS_LEVEL(ch), TRUE, "ABUSE: %s drops %s with mortal present (%s) at %s", GET_NAME(ch), GET_OBJ_SHORT_DESC(obj), GET_NAME(iter), room_log_identifier(IN_ROOM(ch)));
						break;
					}
				}
			}
		}
		else {
			snprintf(buf, sizeof(buf), "$n drops %s which disappear%s in a puff of smoke!", money_desc(type, amount), (amount == 1 ? "s" : ""));
			act(buf, FALSE, ch, 0, 0, TO_ROOM);

			msg_to_char(ch, "You drop %s which disappear%s in a puff of smoke!\r\n", (amount != 1 ? "some coins" : "a coin"), (amount == 1 ? "s" : ""));
		}
	}
}


 //////////////////////////////////////////////////////////////////////////////
//// GET HELPERS /////////////////////////////////////////////////////////////

/**
* Processes a get-item-from-container.
*
* @param char_data *ch The person trying to get.
* @param obj_data *obj The item to get.
* @Param obj_data *cont The container the item is in.
* @param int mode A find-obj mode like FIND_OBJ_INV.
* @return bool TRUE if successful, FALSE on fail.
*/
static bool perform_get_from_container(char_data *ch, obj_data *obj, obj_data *cont, int mode) {	
	room_data *home = HOME_ROOM(IN_ROOM(ch));
	empire_data *emp = ROOM_OWNER(home);
	bool stealing = FALSE;
	int idnum = IS_NPC(ch) ? NOBODY : GET_IDNUM(ch);

	if (!bind_ok(cont, ch)) {
		// container is bound
		act("You can't get anything from $p because it is bound to someone else.", FALSE, ch, cont, NULL, TO_CHAR);
		return FALSE;
	}
	if (!bind_ok(obj, ch)) {
		act("$p: item is bound to someone else.", FALSE, ch, obj, NULL, TO_CHAR);
		return TRUE;	// don't break loop
	}
	if (GET_OBJ_REQUIRES_QUEST(obj) != NOTHING && !IS_NPC(ch) && !IS_IMMORTAL(ch) && !is_on_quest(ch, GET_OBJ_REQUIRES_QUEST(obj))) {
		act("$p: you must be on the quest to get this.", FALSE, ch, obj, NULL, TO_CHAR);
		return TRUE;
	}
	if (IN_ROOM(cont) && LAST_OWNER_ID(cont) != idnum && LAST_OWNER_ID(obj) != idnum && (!GET_LOYALTY(ch) || EMPIRE_VNUM(GET_LOYALTY(ch)) != GET_STOLEN_FROM(obj)) && (!GET_LOYALTY(ch) || EMPIRE_VNUM(GET_LOYALTY(ch)) != GET_STOLEN_FROM(cont)) && !can_use_room(ch, IN_ROOM(ch), GUESTS_ALLOWED)) {
		stealing = TRUE;
		
		if (!IS_IMMORTAL(ch) && emp && !can_steal(ch, emp)) {
			// sends own message
			return FALSE;
		}
		if (!PRF_FLAGGED(ch, PRF_STEALTHABLE)) {
			// can_steal() technically checks this, but it isn't always called
			msg_to_char(ch, "You cannot steal because your 'stealthable' toggle is off.\r\n");
			return FALSE;
		}
	}
	if (!IS_NPC(ch) && !CAN_CARRY_OBJ(ch, obj)) {
		act("$p: you can't hold any more items.", FALSE, ch, obj, 0, TO_CHAR);
		return FALSE;
	}
	if (mode == FIND_OBJ_INV || can_take_obj(ch, obj)) {
		if (get_otrigger(obj, ch)) {
			// last-minute scaling: scale to its minimum (adventures will override this on their own)
			if (GET_OBJ_CURRENT_SCALE_LEVEL(obj) < 1) {
				scale_item_to_level(obj, GET_OBJ_MIN_SCALE_LEVEL(obj));
			}
			
			obj_to_char(obj, ch);
			act("You get $p from $P.", FALSE, ch, obj, cont, TO_CHAR);
			act("$n gets $p from $P.", TRUE, ch, obj, cont, TO_ROOM);
			
			if (stealing) {
				if (emp && IS_IMMORTAL(ch)) {
					syslog(SYS_GC, GET_ACCESS_LEVEL(ch), TRUE, "ABUSE: %s stealing %s from %s", GET_NAME(ch), GET_OBJ_SHORT_DESC(obj), EMPIRE_NAME(emp));
				}
				else if (emp && !skill_check(ch, ABIL_STEAL, DIFF_HARD)) {
					log_to_empire(emp, ELOG_HOSTILITY, "Theft at (%d, %d)", X_COORD(IN_ROOM(ch)), Y_COORD(IN_ROOM(ch)));
				}
				
				if (!IS_IMMORTAL(ch)) {
					GET_STOLEN_TIMER(obj) = time(0);
					GET_STOLEN_FROM(obj) = emp ? EMPIRE_VNUM(emp) : NOTHING;
					trigger_distrust_from_stealth(ch, emp);
					gain_ability_exp(ch, ABIL_STEAL, 50);
				}
			}
			else if (IS_STOLEN(obj) && GET_LOYALTY(ch) && GET_STOLEN_FROM(obj) == EMPIRE_VNUM(GET_LOYALTY(ch))) {
				// un-steal if this was the original owner
				GET_STOLEN_TIMER(obj) = 0;
			}
			
			get_check_money(ch, obj);
			return TRUE;
		}
	}
	return TRUE;	// return TRUE even though it failed -- don't break "get all" loops
}


/**
* Get helper for getting from container.
*
* @param char_data *ch Person trying to get from container.
* @param obj_data *cont The container.
* @param char *arg The typed argument.
* @param int mode Passed through to perform_get_from_container.
* @param int howmany Number to get.
*/
static void get_from_container(char_data *ch, obj_data *cont, char *arg, int mode, int howmany) {
	obj_data *obj, *next_obj;
	int obj_dotmode, found = 0;

	obj_dotmode = find_all_dots(arg);

	if (GET_OBJ_TYPE(cont) == ITEM_CONTAINER && OBJVAL_FLAGGED(cont, CONT_CLOSED))
		act("$p is closed.", FALSE, ch, cont, 0, TO_CHAR);
	else if (obj_dotmode == FIND_INDIV) {
		if (!(obj = get_obj_in_list_vis(ch, arg, cont->contains))) {
			sprintf(buf, "There doesn't seem to be %s %s in $p.", AN(arg), arg);
			act(buf, FALSE, ch, cont, 0, TO_CHAR);
		}
		else {
			obj_data *obj_next;
			while(obj && howmany--) {
				obj_next = obj->next_content;
				if (!perform_get_from_container(ch, obj, cont, mode))
					break;
				obj = get_obj_in_list_vis(ch, arg, obj_next);
			}
		}
	}
	else {
		if (obj_dotmode == FIND_ALLDOT && !*arg) {
			send_to_char("Get all of what?\r\n", ch);
			return;
		}
		for (obj = cont->contains; obj; obj = next_obj) {
			next_obj = obj->next_content;
			if (CAN_SEE_OBJ(ch, obj) && (obj_dotmode == FIND_ALL || isname(arg, GET_OBJ_KEYWORDS(obj)))) {
				found = 1;
				if (!perform_get_from_container(ch, obj, cont, mode))
					break;
			}
		}
		if (!found) {
			if (obj_dotmode == FIND_ALL)
				act("$p seems to be empty.", FALSE, ch, cont, 0, TO_CHAR);
			else {
				sprintf(buf, "You can't seem to find any %ss in $p.", arg);
				act(buf, FALSE, ch, cont, 0, TO_CHAR);
			}
		}
	}
}


/**
* Process actual get of an item from the ground.
*
* @param char_data *ch The getter.
* @param obj_data *obj The item to get.
* @return bool TRUE if he succeeds, FALSE if it fails.
*/
static bool perform_get_from_room(char_data *ch, obj_data *obj) {
	room_data *home = HOME_ROOM(IN_ROOM(ch));
	empire_data *emp = ROOM_OWNER(home);
	bool stealing = FALSE;
	int idnum = IS_NPC(ch) ? NOBODY : GET_IDNUM(ch);

	if (!bind_ok(obj, ch)) {
		act("$p: item is bound to someone else.", FALSE, ch, obj, NULL, TO_CHAR);
		return TRUE;	// don't break loop
	}
	if (LAST_OWNER_ID(obj) != idnum && (!GET_LOYALTY(ch) || EMPIRE_VNUM(GET_LOYALTY(ch)) != GET_STOLEN_FROM(obj)) && !can_use_room(ch, IN_ROOM(ch), GUESTS_ALLOWED)) {
		stealing = TRUE;
		
		if (!IS_IMMORTAL(ch) && emp && !can_steal(ch, emp)) {
			// sends own message
			return FALSE;
		}
		if (!PRF_FLAGGED(ch, PRF_STEALTHABLE)) {
			// can_steal() technically checks this, but it isn't always called
			msg_to_char(ch, "You cannot steal because your 'stealthable' toggle is off.\r\n");
			return FALSE;
		}
	}
	if (GET_OBJ_REQUIRES_QUEST(obj) != NOTHING && !IS_NPC(ch) && !IS_IMMORTAL(ch) && !is_on_quest(ch, GET_OBJ_REQUIRES_QUEST(obj))) {
		act("$p: you must be on the quest to get this.", FALSE, ch, obj, NULL, TO_CHAR);
		return TRUE;
	}
	if (!IS_NPC(ch) && !CAN_CARRY_OBJ(ch, obj)) {
		act("$p: you can't hold any more items.", FALSE, ch, obj, 0, TO_CHAR);
		return FALSE;
	}
	if (can_take_obj(ch, obj) && get_otrigger(obj, ch)) {
		// last-minute scaling: scale to its minimum (adventures will override this on their own)
		if (GET_OBJ_CURRENT_SCALE_LEVEL(obj) < 1) {
			scale_item_to_level(obj, GET_OBJ_MIN_SCALE_LEVEL(obj));
		}
		
		obj_to_char(obj, ch);
		act("You get $p.", FALSE, ch, obj, 0, TO_CHAR);
		act("$n gets $p.", TRUE, ch, obj, 0, TO_ROOM);
					
		if (stealing) {
			if (emp && IS_IMMORTAL(ch)) {
				syslog(SYS_GC, GET_ACCESS_LEVEL(ch), TRUE, "ABUSE: %s stealing %s from %s", GET_NAME(ch), GET_OBJ_SHORT_DESC(obj), EMPIRE_NAME(emp));
			}
			else if (emp && !skill_check(ch, ABIL_STEAL, DIFF_HARD)) {
				log_to_empire(emp, ELOG_HOSTILITY, "Theft at (%d, %d)", X_COORD(IN_ROOM(ch)), Y_COORD(IN_ROOM(ch)));
			}
			
			if (!IS_IMMORTAL(ch)) {
				GET_STOLEN_TIMER(obj) = time(0);
				GET_STOLEN_FROM(obj) = emp ? EMPIRE_VNUM(emp) : NOTHING;
				trigger_distrust_from_stealth(ch, emp);
				gain_ability_exp(ch, ABIL_STEAL, 50);
			}
		}
		else if (IS_STOLEN(obj) && GET_LOYALTY(ch) && GET_STOLEN_FROM(obj) == EMPIRE_VNUM(GET_LOYALTY(ch))) {
			// un-steal if this was the original owner
			GET_STOLEN_TIMER(obj) = 0;
		}
		
		get_check_money(ch, obj);
		return TRUE;
	}
	return TRUE;	// return TRUE even though it failed -- don't break "get all" loops
}


/**
* Get helper for getting from the room.
*
* @param char_data *ch The getter.
* @param char *arg The typed argument.
* @param int howmany The number to get.
*/
static void get_from_room(char_data *ch, char *arg, int howmany) {
	obj_data *obj, *next_obj;
	int dotmode, found = 0;

	dotmode = find_all_dots(arg);

	if (dotmode == FIND_INDIV) {
		if (!(obj = get_obj_in_list_vis(ch, arg, ROOM_CONTENTS(IN_ROOM(ch))))) {
			sprintf(buf, "You don't see %s %s here.\r\n", AN(arg), arg);
			send_to_char(buf, ch);
		}
		else {
			obj_data *obj_next;
			while(obj && howmany--) {
				obj_next = obj->next_content;
				if (!perform_get_from_room(ch, obj))
					break;
				obj = get_obj_in_list_vis(ch, arg, obj_next);
			}
		}
	}
	else {
		if (dotmode == FIND_ALLDOT && !*arg) {
			send_to_char("Get all of what?\r\n", ch);
			return;
		}
		for (obj = ROOM_CONTENTS(IN_ROOM(ch)); obj; obj = next_obj) {
			next_obj = obj->next_content;
			if (CAN_SEE_OBJ(ch, obj) && (dotmode == FIND_ALL || isname(arg, GET_OBJ_KEYWORDS(obj)))) {
				found = 1;
				if (!perform_get_from_room(ch, obj))
					break;
			}
		}
		if (!found) {
			if (dotmode == FIND_ALL)
				send_to_char("There doesn't seem to be anything here.\r\n", ch);
			else {
				sprintf(buf, "You don't see any %ss here.\r\n", arg);
				send_to_char(buf, ch);
			}
		}
	}
}


 //////////////////////////////////////////////////////////////////////////////
//// GIVE HELPERS ////////////////////////////////////////////////////////////

/* utility function for give */
static char_data *give_find_vict(char_data *ch, char *arg) {
	char_data *vict;

	if (!*arg)
		send_to_char("To whom?\r\n", ch);
	else if (!(vict = get_char_vis(ch, arg, FIND_CHAR_ROOM)))
		send_config_msg(ch, "no_person");
	else if (vict == ch)
		send_to_char("What's the point of that?\r\n", ch);
	else
		return (vict);
	return NULL;
}


static void perform_give(char_data *ch, char_data *vict, obj_data *obj) {
	if (!give_otrigger(obj, ch, vict)) {
		return;
	}
	if (!receive_mtrigger(vict, ch, obj)) {
		return;
	}
	
	if (IS_NPC(vict) && AFF_FLAGGED(vict, AFF_CHARM)) {
		msg_to_char(ch, "You cannot give items to charmed NPCs.\r\n");
		return;
	}
	
	if (!bind_ok(obj, vict)) {
		act("$p: item is bound.", FALSE, ch, obj, vict, TO_CHAR);
		return;
	}
	
	if (GET_OBJ_REQUIRES_QUEST(obj) != NOTHING && !IS_NPC(ch) && !IS_IMMORTAL(ch) && !IS_IMMORTAL(vict)) {
		act("$p: you can't give this item away.", FALSE, ch, obj, NULL, TO_CHAR);
		return;
	}
	
	// NPCs usually have no carry limit, but 'give' is an exception because otherwise crazy ensues
	if (!CAN_CARRY_OBJ(vict, obj)) {
		act("$N seems to have $S hands full.", FALSE, ch, 0, vict, TO_CHAR);
		return;
	}

	obj_to_char(obj, vict);
	
	if (IS_IMMORTAL(ch) && !IS_IMMORTAL(vict)) {
		syslog(SYS_GC, GET_ACCESS_LEVEL(ch), TRUE, "ABUSE: %s gives %s to %s", GET_NAME(ch), GET_OBJ_SHORT_DESC(obj), PERS(vict, vict, TRUE));
	}
	
	act("You give $p to $N.", FALSE, ch, obj, vict, TO_CHAR);
	act("$n gives you $p.", FALSE, ch, obj, vict, TO_VICT);
	act("$n gives $p to $N.", TRUE, ch, obj, vict, TO_NOTVICT);
	
	if (IS_STOLEN(obj) && !IS_NPC(vict) && GET_LOYALTY(vict) && GET_STOLEN_FROM(obj) == EMPIRE_VNUM(GET_LOYALTY(vict))) {
		// un-steal if this was the original owner
		GET_STOLEN_TIMER(obj) = 0;
	}
}


/**
* @param char_data *ch The person trying to give coins.
* @param char_data *vict The person we're giving the coins to.
* @param empire_data *type The empire whose coins to give (or OTHER_COIN to give any/multiple).
* @param int amount How many to give.
*/
static void perform_give_coins(char_data *ch, char_data *vict, empire_data *type, int amount) {
	char buf[MAX_STRING_LENGTH];
	struct coin_data *coin = NULL;
	int remaining, this;

	if (IS_NPC(ch)) {
		msg_to_char(ch, "NPCs can't give coins.\r\n");
		return;
	}
	if (amount <= 0) {
		msg_to_char(ch, "Heh heh heh ... we are jolly funny today, eh?\r\n");
		return;
	}
	
	if (!type) {
		// check all coins if they're giving generic
		if (!can_afford_coins(ch, type, amount)) {
			msg_to_char(ch, "You don't have enough coins!\r\n");
			return;
		}
		
		// give/take various types until done
		remaining = amount;
				
		// try the "other" coins first
		if ((coin = find_coin_entry(GET_PLAYER_COINS(ch), REAL_OTHER_COIN))) {
			this = coin->amount;
			decrease_coins(ch, REAL_OTHER_COIN, MIN(this, remaining));
			increase_coins(vict, REAL_OTHER_COIN, MIN(this, remaining));
			remaining -= MIN(this, remaining);
		}
	
		for (coin = GET_PLAYER_COINS(ch); coin && remaining > 0; coin = coin->next) {
			if (coin->empire_id != OTHER_COIN) {
				this = coin->amount;
				decrease_coins(ch, real_empire(coin->empire_id), MIN(this, remaining));
				increase_coins(vict, real_empire(coin->empire_id), MIN(this, remaining));
				remaining -= MIN(this, remaining);
			}
		}

		snprintf(buf, sizeof(buf), "$n gives you %d in various coin%s.", amount, amount == 1 ? "" : "s");
		act(buf, FALSE, ch, NULL, vict, TO_VICT);
		// to-room/char messages below
	}
	else {
		// a type of coins was specified
		if (!(coin = find_coin_entry(GET_PLAYER_COINS(ch), type)) || coin->amount < amount) {
			msg_to_char(ch, "You don't have %s.\r\n", money_amount(type, amount));
			return;
		}
		
		// simple money transfer
		decrease_coins(ch, type, amount);
		increase_coins(vict, type, amount);
		
		snprintf(buf, sizeof(buf), "$n gives you %s.", money_amount(type, amount));
		act(buf, FALSE, ch, NULL, vict, TO_VICT);
		// to-room/char messages below
	}
	
	if (IS_IMMORTAL(ch) && !IS_IMMORTAL(vict)) {
		syslog(SYS_GC, GET_ACCESS_LEVEL(ch), TRUE, "ABUSE: %s gives %s to %s", GET_NAME(ch), money_desc(type, amount), PERS(vict, vict, TRUE));
	}
	
	// msg to char
	snprintf(buf, sizeof(buf), "You give %s to $N.", money_desc(type, amount));
	act(buf, FALSE, ch, NULL, vict, TO_CHAR);

	// msg to room
	snprintf(buf, sizeof(buf), "$n gives %s to $N.", money_desc(type, amount));
	act(buf, TRUE, ch, NULL, vict, TO_NOTVICT);

	bribe_mtrigger(vict, ch, amount);
}


 //////////////////////////////////////////////////////////////////////////////
//// LIQUID HELPERS //////////////////////////////////////////////////////////


static bool can_drink_from_room(char_data *ch, byte type) {
	if (type == drink_ROOM) {
		if (!IS_COMPLETE(IN_ROOM(ch))) {
			msg_to_char(ch, "You can't drink anything here until construction is finished!\r\n");
			return FALSE;
		}
		else {
			return TRUE;
		}
	}
	return FALSE;
}


static void drink_message(char_data *ch, obj_data *obj, byte type, int subcmd, int *liq) {
	*liq = LIQ_WATER;

	switch (type) {
		case drink_OBJ:
			sprintf(buf, "$n %s from $p.", subcmd == SCMD_SIP ? "sips" : "drinks");
			act(buf, TRUE, ch, obj, 0, TO_ROOM);
			msg_to_char(ch, "You %s the %s.\r\n", subcmd == SCMD_SIP ? "sip" : "drink", get_generic_string_by_vnum(GET_DRINK_CONTAINER_TYPE(obj), GENERIC_LIQUID, GSTR_LIQUID_NAME));

			*liq = GET_DRINK_CONTAINER_TYPE(obj);
			break;
		case drink_ROOM:
		default:
			msg_to_char(ch, "You take a drink from the cool water.\r\n");
			act("$n takes a drink from the cool water.", TRUE, ch, 0, 0, TO_ROOM);
			break;
	}

	if (subcmd == SCMD_SIP) {
		msg_to_char(ch, "It tastes like %s.\r\n", get_generic_string_by_vnum(*liq, GENERIC_LIQUID, GSTR_LIQUID_NAME));
	}
}


void fill_from_room(char_data *ch, obj_data *obj) {
	extern const struct tavern_data_type tavern_data[];
	
	int amount = GET_DRINK_CONTAINER_CAPACITY(obj) - GET_DRINK_CONTAINER_CONTENTS(obj);
	int liquid = LIQ_WATER;
	int timer = UNLIMITED;

	if (room_has_function_and_city_ok(IN_ROOM(ch), FNC_TAVERN)) {
		liquid = tavern_data[get_room_extra_data(IN_ROOM(ch), ROOM_EXTRA_TAVERN_TYPE)].liquid;
	}
	
	if (amount <= 0) {
		send_to_char("There is no room for more.\r\n", ch);
		return;
	}

	if ((GET_DRINK_CONTAINER_CONTENTS(obj) > 0) && GET_DRINK_CONTAINER_TYPE(obj) != liquid) {
		send_to_char("There is already another liquid in it. Pour it out first.\r\n", ch);
		return;
	}
	
	if (HAS_FUNCTION(IN_ROOM(ch), FNC_DRINK_WATER)) {
		if (!IS_COMPLETE(IN_ROOM(ch))) {
			msg_to_char(ch, "You can't fill your water until it's finished being built.\r\n");
			return;
		}
		act("You gently fill $p with water.", FALSE, ch, obj, 0, TO_CHAR);
		act("$n gently fills $p with water.", TRUE, ch, obj, 0, TO_ROOM);
	}
	else if (HAS_FUNCTION(IN_ROOM(ch), FNC_TAVERN)) {
		if (get_room_extra_data(IN_ROOM(ch), ROOM_EXTRA_TAVERN_TYPE) == 0 || !IS_COMPLETE(IN_ROOM(ch))) {
			msg_to_char(ch, "This tavern has nothing on tap.\r\n");
			return;
		}
		else if (get_room_extra_data(IN_ROOM(ch), ROOM_EXTRA_TAVERN_BREWING_TIME) > 0) {
			msg_to_char(ch, "The tavern is brewing up a new batch. Try again later.\r\n");
			return;
		}
		else {
			sprintf(buf, "You fill $p with %s from the tap.", tavern_data[get_room_extra_data(IN_ROOM(ch), ROOM_EXTRA_TAVERN_TYPE)].name);
			act(buf, FALSE, ch, obj, 0, TO_CHAR);
		
			sprintf(buf, "$n fills $p with %s from the tap.", tavern_data[get_room_extra_data(IN_ROOM(ch), ROOM_EXTRA_TAVERN_TYPE)].name);
			act(buf, TRUE, ch, obj, 0, TO_ROOM);
		}
	}
	else {
		act("You gently fill $p with water.", FALSE, ch, obj, 0, TO_CHAR);
		act("$n gently fills $p with water.", TRUE, ch, obj, 0, TO_ROOM);
	}

	/* First same type liq. */
	GET_OBJ_VAL(obj, VAL_DRINK_CONTAINER_TYPE) = liquid;
	GET_OBJ_TIMER(obj) = timer;

	GET_OBJ_VAL(obj, VAL_DRINK_CONTAINER_CONTENTS) = GET_DRINK_CONTAINER_CAPACITY(obj);
}


 //////////////////////////////////////////////////////////////////////////////
//// SCALING /////////////////////////////////////////////////////////////////

/**
* This functions an item that is OBJ_SCALALBLE to a given scale level. The
* formulas used for scaling are contained in this function.
*
* If this is called by an item inside a room that has level constraits (e.g.
* an adventure zone), the level may be constrained by that.
*
* @param obj_data *obj The item to scale.
* @param int level The level to scale it to (may be constrained by the room).
*/
void scale_item_to_level(obj_data *obj, int level) {
	extern const double apply_values[];
	void get_scale_constraints(room_data *room, char_data *mob, int *scale_level, int *min, int *max);
	extern double get_weapon_speed(obj_data *weapon);
	extern const bool apply_never_scales[];
	extern const int wear_significance[];
	
	int total_share, bonus, iter, amt;
	int room_lev = 0, room_min = 0, room_max = 0, sig;
	double share, this_share, points_to_give, per_point;
	room_data *room = NULL;
	obj_data *top_obj, *proto;
	struct obj_apply *apply, *next_apply, *temp;
	bitvector_t bits;
	
	// configure this here
	double scale_points_at_100 = config_get_double("scale_points_at_100");
	extern const double obj_flag_scaling_bonus[];	// see constants.c
	extern const double armor_scale_bonus[NUM_ARMOR_TYPES];	// see constants.c
	
	// WEAR_POS_x: modifier based on best wear type
	const double wear_pos_modifier[] = { 0.75, 1.0 };
	
	// determine any scale constraints from the room
	top_obj = get_top_object(obj);
	if (IN_ROOM(top_obj)) {
		room = IN_ROOM(top_obj);
	}
	else if (top_obj->carried_by) {
		room = IN_ROOM(top_obj->carried_by);
	}
	else if (top_obj->in_vehicle) {
		room = IN_ROOM(top_obj->in_vehicle);
	}
	else if (top_obj->worn_by) {
		room = IN_ROOM(top_obj->worn_by);
	}
	
	if (room) {
		get_scale_constraints(room, NULL, &room_lev, &room_min, &room_max);
	}
	
	// if the room is constraining scale, it can ONLY scale to that level
	if (room_lev != 0) {
		level = room_lev;
	}
	
	// ensure within range (prefer obj's own level limits; fall back to room's)
	if (GET_OBJ_MAX_SCALE_LEVEL(obj) > 0) {
		level = MIN(level, GET_OBJ_MAX_SCALE_LEVEL(obj));
	}
	else if (room_max > 0 && !GET_OBJ_MIN_SCALE_LEVEL(obj)) {
		level = MIN(level, room_max);
	}
	
	if (GET_OBJ_MIN_SCALE_LEVEL(obj) > 0) {
		level = MAX(level, GET_OBJ_MIN_SCALE_LEVEL(obj));
	}
	else if (room_min > 0 && !GET_OBJ_MAX_SCALE_LEVEL(obj)) {
		level = MAX(level, room_min);
	}
	
	// hard lower limit -- the stats are the same at 0 or 1, but 0 shows as "unscalable" because unscalable items have 0 scale level
	level = MAX(1, level);
	
	// if it's not scalable, we can still set its scale level if the prototype is not scalable
	// (if the prototype IS scalable, but this instance isn't, we can't rescale it this way)
	if (!OBJ_FLAGGED(obj, OBJ_SCALABLE)) {
		if (GET_OBJ_VNUM(obj) != NOTHING && (proto = obj_proto(GET_OBJ_VNUM(obj))) && !OBJ_FLAGGED(proto, OBJ_SCALABLE)) {
			GET_OBJ_CURRENT_SCALE_LEVEL(obj) = level;
		}
		
		// can't do anything else here
		return;
	}
	
	// scale data
	REMOVE_BIT(GET_OBJ_EXTRA(obj), OBJ_SCALABLE);
	GET_OBJ_CURRENT_SCALE_LEVEL(obj) = level;
	
	// remove applies that don't ... apply
	LL_FOREACH_SAFE(GET_OBJ_APPLIES(obj), apply, next_apply) {
		if (apply->apply_type == APPLY_TYPE_SUPERIOR && !OBJ_FLAGGED(obj, OBJ_SUPERIOR)) {
			LL_DELETE(GET_OBJ_APPLIES(obj), apply);
			free(apply);
		}
		else if (apply->apply_type == APPLY_TYPE_HARD_DROP && !OBJ_FLAGGED(obj, OBJ_HARD_DROP)) {
			LL_DELETE(GET_OBJ_APPLIES(obj), apply);
			free(apply);
		}
		else if (apply->apply_type == APPLY_TYPE_GROUP_DROP && !OBJ_FLAGGED(obj, OBJ_GROUP_DROP)) {
			LL_DELETE(GET_OBJ_APPLIES(obj), apply);
			free(apply);
		}
		else if (apply->apply_type == APPLY_TYPE_BOSS_DROP && (!OBJ_FLAGGED(obj, OBJ_HARD_DROP) || !OBJ_FLAGGED(obj, OBJ_GROUP_DROP))) {
			LL_DELETE(GET_OBJ_APPLIES(obj), apply);
			free(apply);
		}
	}
	
	// determine what we're working with
	total_share = 0;	// counting up the amount to split
	bonus = 0;	// extra share for negatives
	
	// helper
	#define SHARE_OR_BONUS(val)  { \
		if ((val) > 0) { \
			total_share += (val); \
		} \
		else if ((val) < 0) { \
			bonus += -1 * (val); \
		} \
	}
	// end helper
	
	// first check applies, count share/bonus
	for (apply = GET_OBJ_APPLIES(obj); apply; apply = apply->next) {
		if (!apply_never_scales[(int)apply->location]) {
			SHARE_OR_BONUS(apply->modifier);
		}
	}
	
	// next, count share by type
	switch (GET_OBJ_TYPE(obj)) {
		case ITEM_WEAPON: {
			SHARE_OR_BONUS(GET_WEAPON_DAMAGE_BONUS(obj));
			break;
		}
		case ITEM_DRINKCON: {
			SHARE_OR_BONUS(GET_DRINK_CONTAINER_CAPACITY(obj));
			break;
		}
		case ITEM_COINS: {
			SHARE_OR_BONUS(GET_COINS_AMOUNT(obj));
			break;
		}
		case ITEM_MISSILE_WEAPON: {
			SHARE_OR_BONUS(GET_MISSILE_WEAPON_DAMAGE(obj));
			break;
		}
		case ITEM_ARROW: {
			SHARE_OR_BONUS(GET_ARROW_DAMAGE_BONUS(obj));
			break;
		}
		case ITEM_PACK: {
			SHARE_OR_BONUS(GET_PACK_CAPACITY(obj));
			break;
		}
		case ITEM_POTION: {
			SHARE_OR_BONUS(GET_POTION_SCALE(obj));
			break;
		}
	}
	
	// anything to scale?
	if (total_share <= 0) {
		return;
	}
	
	// NOW: total_share is the total amount to split, and bonus is extra points because some things are negative
	
	// points_to_give based on level and bonus!
	points_to_give = MAX(1.0, (double) level * scale_points_at_100 / 100) + bonus;
	// armor scaling
	if (IS_ARMOR(obj)) {
		points_to_give *= armor_scale_bonus[GET_ARMOR_TYPE(obj)];
	}
	// scaling based on obj flags
	for (bits = GET_OBJ_EXTRA(obj), iter = 0; bits; bits >>= 1, ++iter) {
		if (IS_SET(bits, BIT(0))) {
			points_to_give *= obj_flag_scaling_bonus[iter];
		}
	}
	// wear-based scaling
	sig = 0;
	for (bits = GET_OBJ_WEAR(obj), iter = 0; bits; bits >>= 1, ++iter) {
		if (IS_SET(bits, BIT(0))) {
			sig = MAX(sig, wear_significance[iter]);
		}
	}
	points_to_give *= wear_pos_modifier[sig];
	
	// ok get ready
	points_to_give = MAX(1.0, points_to_give);	// minimum of 1 point
	share = points_to_give / total_share;	// share is how much each +1 point is actually worth
	
	// NOTE: points_to_give always goes down by at least 1 if any points are assigned
	
	// now distribute those points: item values first (weapon damage may be more important!)
	this_share = MAX(0, MIN(share, points_to_give));
	switch (GET_OBJ_TYPE(obj)) {
		case ITEM_WEAPON: {
			// aiming for a dps around the point value
			if (GET_WEAPON_DAMAGE_BONUS(obj) > 0) {
				amt = round(this_share * GET_WEAPON_DAMAGE_BONUS(obj) * get_weapon_speed(obj));
				if (amt > 0) {
					points_to_give -= (this_share * GET_WEAPON_DAMAGE_BONUS(obj));
				}
				GET_OBJ_VAL(obj, VAL_WEAPON_DAMAGE_BONUS) = amt;
			}
			// leave negatives alone
			break;
		}
		case ITEM_DRINKCON: {
			amt = (int)round(this_share * GET_DRINK_CONTAINER_CAPACITY(obj) * config_get_double("scale_drink_capacity"));
			if (amt > 0) {
				points_to_give -= (this_share * GET_DRINK_CONTAINER_CAPACITY(obj));
			}
			GET_OBJ_VAL(obj, VAL_DRINK_CONTAINER_CAPACITY) = amt;
			GET_OBJ_VAL(obj, VAL_DRINK_CONTAINER_CONTENTS) = amt;
			// negatives aren't even possible here
			break;
		}
		case ITEM_COINS: {
			amt = (int)round(this_share * GET_COINS_AMOUNT(obj) * config_get_double("scale_coin_amount"));
			if (amt > 0) {
				points_to_give -= (this_share * GET_COINS_AMOUNT(obj));
			}
			GET_OBJ_VAL(obj, VAL_COINS_AMOUNT) = amt;
			// this can't realistically be negative
			break;
		}
		case ITEM_MISSILE_WEAPON: {
			// aiming for a dps around the damage value
			if (GET_MISSILE_WEAPON_DAMAGE(obj) > 0) {
				amt = round(this_share * GET_MISSILE_WEAPON_DAMAGE(obj) * get_weapon_speed(obj));
				if (amt > 0) {
					points_to_give -= (this_share * GET_MISSILE_WEAPON_DAMAGE(obj));
				}
				GET_OBJ_VAL(obj, VAL_MISSILE_WEAPON_DAMAGE) = amt;
			}
			// leave negatives alone
			break;
		}
		case ITEM_ARROW: {
			if (GET_ARROW_DAMAGE_BONUS(obj) > 0) {
				amt = (int)round(this_share * GET_ARROW_DAMAGE_BONUS(obj));
				if (amt > 0) {
					points_to_give -= (this_share * GET_ARROW_DAMAGE_BONUS(obj));
				}
				GET_OBJ_VAL(obj, VAL_ARROW_DAMAGE_BONUS) = amt;
			}
			// leave negatives alone
			break;
		}
		case ITEM_PACK: {
			amt = (int)round(this_share * GET_PACK_CAPACITY(obj) * config_get_double("scale_pack_size"));
			if (amt > 0) {
				points_to_give -= (this_share * GET_PACK_CAPACITY(obj));
			}
			GET_OBJ_VAL(obj, VAL_PACK_CAPACITY) = amt;
			// negatives aren't really possible here
			break;
		}
		case ITEM_POTION: {
			// aiming for a scale of 100 at 100 -- and eliminate the wear_pos_modifier since potions are almost always WEAR_TAKE
			amt = (int)round(this_share * GET_POTION_SCALE(obj) * (100.0 / scale_points_at_100) / wear_pos_modifier[wear_significance[ITEM_WEAR_TAKE]]);
			if (amt > 0) {
				points_to_give -= (this_share * GET_POTION_SCALE(obj));
			}
			GET_OBJ_VAL(obj, VAL_POTION_SCALE) = amt;
			// negatives aren't really possible here
			break;
		}
	}
	
	// distribute points: applies
	for (apply = GET_OBJ_APPLIES(obj); apply; apply = next_apply) {
		next_apply = apply->next;
		
		if (!apply_never_scales[(int)apply->location]) {
			this_share = MAX(0, MIN(share, points_to_give));
			// raw amount
			per_point = (1.0 / apply_values[(int)apply->location]);
			
			if (apply->modifier > 0) {
				// positive benefit
				amt = round(this_share * apply->modifier * per_point);
				points_to_give -= (this_share * apply->modifier);
				apply->modifier = amt;
			}
			else if (apply->modifier < 0) {
				// penalty: does not cost from points_to_give
				apply->modifier = round(apply->modifier * per_point);
			}
		}
		
		// remove zero-applies
		if (apply->modifier == 0) {
			REMOVE_FROM_LIST(apply, GET_OBJ_APPLIES(obj), next);
			free(apply);
		}
	}
	
	// cleanup
	#undef SHARE_OR_BONUS
}


 //////////////////////////////////////////////////////////////////////////////
//// SHIPPING SYSTEM /////////////////////////////////////////////////////////

/**
* Queues up a shipping order and messages the character.
*
* @param char_data *ch The person queueing the shipment.
* @param empire_data *emp The empire that is shipping.
* @param int from_island The origin island id.
* @param int to_island The destination island id.
* @param int number The quantity to ship.
* @param obj_vnum vnum What item to ship.
*/
void add_shipping_queue(char_data *ch, empire_data *emp, int from_island, int to_island, int number, obj_vnum vnum) {
	struct shipping_data *sd, *temp;
	struct island_info *isle;
	bool done;
	
	if (!emp || from_island == NO_ISLAND || to_island == NO_ISLAND || number < 0 || vnum == NOTHING) {
		msg_to_char(ch, "Unable to set up shipping: invalid inpue.\r\n");
		return;
	}
	
	// try to add to existing order
	done = FALSE;
	for (sd = EMPIRE_SHIPPING_LIST(emp); sd && !done; sd = sd->next) {
		if (sd->vnum != vnum) {
			continue;
		}
		if (sd->from_island != from_island || sd->to_island != to_island) {
			continue;
		}
		if (sd->status != SHIPPING_QUEUED) {
			continue;
		}
		
		// found one to add to!
		sd->amount += number;
		done = TRUE;
		break;
	}
	
	if (!done) {
		// add shipping order
		CREATE(sd, struct shipping_data, 1);
		sd->vnum = vnum;
		sd->amount = number;
		sd->from_island = from_island;
		sd->to_island = to_island;
		sd->status = SHIPPING_QUEUED;
		sd->status_time = time(0);
		sd->ship_origin = NOWHERE;
		sd->shipping_id = -1;
		sd->next = NULL;
		
		// add to end
		if ((temp = EMPIRE_SHIPPING_LIST(emp))) {
			while (temp->next) {
				temp = temp->next;
			}
			temp->next = sd;
		}
		else {
			EMPIRE_SHIPPING_LIST(emp) = sd;
		}
	}
	
	// charge resources
	charge_stored_resource(emp, from_island, vnum, number);
	EMPIRE_NEEDS_SAVE(emp) = TRUE;
	
	// messaging
	isle = get_island(to_island, TRUE);
	msg_to_char(ch, "You set %d '%s' to ship to %s.\r\n", number, skip_filler(get_obj_name_by_proto(vnum)), isle ? get_island_name_for(isle->id, ch) : "an unknown island");
}


/**
* @param struct shipping_data *shipd The shipment.
* @return int Time (in seconds) this shipment takes.
*/
int calculate_shipping_time(struct shipping_data *shipd) {
	struct island_info *from, *to;
	room_data *from_center, *to_center;
	int dist, max, cost;
	
	from = get_island(shipd->from_island, FALSE);
	to = get_island(shipd->to_island, FALSE);
	
	// unable to find islands?
	if (!from || !to) {
		return 0;
	}
	
	from_center = real_room(from->center);
	to_center = real_room(to->center);
	
	// unable to find locations?
	if (!from_center || !to_center) {
		return 0;
	}
	
	dist = compute_distance(from_center, to_center);
	
	// maximum distance (further distances cost nothing): lesser of height/width
	max = MIN(MAP_WIDTH, MAP_HEIGHT);
	dist = MIN(dist, max);
	
	// time cost as a percentage of 2 real hours
	cost = (int) (((double)dist / max) * (2.0 * SECS_PER_REAL_HOUR));
	
	return cost;
}


/**
* Unloads a shipment at its destination island (or the origin, if it can't find
* docks). This frees the shipment data afterwards.
*
* @param empire_data *emp The empire whose shipment it is.
* @param struct shipping_data *shipd Which shipment to deliver.
*/
void deliver_shipment(empire_data *emp, struct shipping_data *shipd) {
	bool have_ship = (shipd->shipping_id != -1);
	struct shipping_data *iter, *temp;
	room_data *dock;
	
	// mark all shipments on this ship "delivered" (if we still have a ship)
	if (have_ship) {
		for (iter = shipd; iter; iter = iter->next) {
			if (iter->shipping_id == shipd->shipping_id) {
				iter->status = SHIPPING_DELIVERED;
			}
		}
	}
	
	if ((dock = find_docks(emp, shipd->to_island))) {
		// unload the shipment at the destination
		if (shipd->vnum != NOTHING && shipd->amount > 0) {
			log_to_empire(emp, ELOG_SHIPPING, "%dx %s: shipped to %s", shipd->amount, get_obj_name_by_proto(shipd->vnum), get_island(shipd->to_island, TRUE)->name);
			add_to_empire_storage(emp, shipd->to_island, shipd->vnum, shipd->amount);
		}
		if (have_ship) {
			move_ship_to_destination(emp, shipd, dock);
		}
	}
	else {
		// no docks -- unload the shipment at home
		if (shipd->vnum != NOTHING && shipd->amount > 0) {
			log_to_empire(emp, ELOG_SHIPPING, "%dx %s: returned to %s", shipd->amount, get_obj_name_by_proto(shipd->vnum), get_island(shipd->from_island, TRUE)->name);
			add_to_empire_storage(emp, shipd->from_island, shipd->vnum, shipd->amount);
		}
		if (have_ship) {
			move_ship_to_destination(emp, shipd, real_room(shipd->ship_origin));
		}
	}
	
	// and delete this entry from the list
	REMOVE_FROM_LIST(shipd, EMPIRE_SHIPPING_LIST(emp), next);
	free(shipd);
}


/**
* Finds a completed docks building on the given island, belonging to the given
* empire. It won't find no-work docks.
*
* @param empire_data *emp The empire to check.
* @param int island_id Which island to search.
* @return room_data* The found docks room, or NULL for none.
*/
room_data *find_docks(empire_data *emp, int island_id) {
	struct empire_territory_data *ter, *next_ter;
	
	if (!emp || island_id == NO_ISLAND) {
		return NULL;
	}
	
	HASH_ITER(hh, EMPIRE_TERRITORY_LIST(emp), ter, next_ter) {
		if (GET_ISLAND_ID(ter->room) != island_id) {
			continue;
		}
		if (!room_has_function_and_city_ok(ter->room, FNC_DOCKS)) {
			continue;
		}
		if (ROOM_AFF_FLAGGED(ter->room, ROOM_AFF_NO_WORK)) {
			continue;
		}
				
		return ter->room;
	}
	
	return NULL;
}


/**
* Finds a ship to use for a given cargo. Any ship on this island is good.
*
* @param empire_data *emp The empire that is shipping.
* @param struct shipping_data *shipd The shipment.
* @return vehicle_data* A ship, or NULL if none.
*/
vehicle_data *find_free_ship(empire_data *emp, struct shipping_data *shipd) {
	struct empire_territory_data *ter, *next_ter;
	struct shipping_data *iter;
	bool already_used;
	vehicle_data *veh;
	int capacity;
	
	if (!emp || shipd->from_island == NO_ISLAND) {
		return NULL;
	}
	
	HASH_ITER(hh, EMPIRE_TERRITORY_LIST(emp), ter, next_ter) {
		if (GET_ISLAND_ID(ter->room) != shipd->from_island) {
			continue;
		}
		if (!room_has_function_and_city_ok(ter->room, FNC_DOCKS)) {
			continue;
		}
		if (ROOM_AFF_FLAGGED(ter->room, ROOM_AFF_NO_WORK)) {
			continue;
		}
		
		// found docks...
		LL_FOREACH2(ROOM_VEHICLES(ter->room), veh, next_in_room) {
			if (VEH_OWNER(veh) != emp) {
				continue;
			}
			if (!VEH_IS_COMPLETE(veh) || VEH_FLAGGED(veh, VEH_ON_FIRE)) {
				continue;
			}
			if (!VEH_FLAGGED(veh, VEH_SHIPPING) || VEH_CARRYING_N(veh) >= VEH_CAPACITY(veh)) {
				continue;
			}
			if (VEH_INTERIOR_HOME_ROOM(veh) && ROOM_AFF_FLAGGED(VEH_INTERIOR_HOME_ROOM(veh), ROOM_AFF_NO_WORK)) {
				continue;
			}
			
			// calculate capacity to see if it's full, and check if it's already used for a different island
			if (VEH_SHIPPING_ID(veh) != -1) {
				capacity = VEH_CARRYING_N(veh);
				already_used = FALSE;
				for (iter = EMPIRE_SHIPPING_LIST(emp); iter && !already_used; iter = iter->next) {
					if (iter->shipping_id == VEH_SHIPPING_ID(veh)) {
						capacity += iter->amount;
						if (iter->from_island != shipd->from_island || iter->to_island != shipd->to_island) {
							already_used = TRUE;
						}
					}
				}
				if (already_used || capacity >= VEH_CAPACITY(veh)) {
					// ship full or in use
					continue;
				}
			}
			
			// ensure no players on board
			if (!ship_is_empty(veh)) {
				continue;
			}
			
			// looks like we actually found one!
			return veh;
		}
	}
	
	return NULL;
}


/**
* @param empire_data *emp The empire that needs a new shipping id.
* @return int The first free shipping id.
*/
int find_free_shipping_id(empire_data *emp) {
	struct shipping_data *find;
	int id;
	
	// shortcut
	if (EMPIRE_TOP_SHIPPING_ID(emp) < INT_MAX) {
		return ++EMPIRE_TOP_SHIPPING_ID(emp);
	}
	
	// better look it up
	for (id = 0; id < INT_MAX; ++id) {
		LL_SEARCH_SCALAR(EMPIRE_SHIPPING_LIST(emp), find, shipping_id, id);
		if (!find) {
			return id;
		}
	}
	
	// this really shouldn't even be possible
	syslog(SYS_ERROR, 0, TRUE, "SYSERR: find_free_shipping_id found no free id for empire [%d] %s", EMPIRE_VNUM(emp), EMPIRE_NAME(emp));
	return -1;
}


/**
* Finds a ship using its shipping id.
*
* @param empire_data *emp The purported owner of the ship.
* @param int shipping_id The shipping id to find.
* @return vehicle_data* The found ship, or NULL.
*/
vehicle_data *find_ship_by_shipping_id(empire_data *emp, int shipping_id) {
	vehicle_data *veh;
	
	// shortcut
	if (!emp || shipping_id == -1) {
		return NULL;
	}
	
	LL_FOREACH(vehicle_list, veh) {
		if (VEH_OWNER(veh) == emp && VEH_SHIPPING_ID(veh) == shipping_id) {
			return veh;
		}
	}
	
	return NULL;
}


/**
* Finds/creates a holding pen for ships during the shipping system.
*
* @return room_data* The ship holding pen.
*/
room_data *get_ship_pen(void) {
	extern room_data *create_room(room_data *home);

	room_data *room, *iter;
	
	for (iter = interior_room_list; iter; iter = iter->next_interior) {
		if (GET_BUILDING(iter) && GET_BLD_VNUM(GET_BUILDING(iter)) == RTYPE_SHIP_HOLDING_PEN) {
			return iter;
		}
	}
	
	// did not find -- make one
	room = create_room(NULL);
	attach_building_to_room(building_proto(RTYPE_SHIP_HOLDING_PEN), room, TRUE);
	GET_ISLAND_ID(room) = NO_ISLAND;
	GET_ISLAND(room) = NULL;
	
	return room;
}


/**
* Attaches a shipment to a boat, and splits the shipment if the boat is full.
* If you are iterating over the shipping list and have already grabbed
* shipd->next, you should re-grab it after calling this, as split shipments
* will be added immediately after.
*
* @param empire_data *emp The empire who is shipping.
* @param struct shipping_data *shipd The shipment
* @param vehicle_data *boat The ship.
* @param bool *full A variable to bind to if the ship filles up
*/
void load_shipment(struct empire_data *emp, struct shipping_data *shipd, vehicle_data *boat, bool *full) {
	struct shipping_data *iter, *newd;
	int capacity, size_avail;

	// on bad input, just tell them it was full and hope for better results next time
	if (!emp || !shipd || !boat) {
		*full = TRUE;
		return;
	}
	
	size_avail = VEH_CAPACITY(boat) - VEH_CARRYING_N(boat);
	
	// calculate capacity
	capacity = 0;
	if (VEH_SHIPPING_ID(boat) != -1) {
		for (iter = EMPIRE_SHIPPING_LIST(emp); iter; iter = iter->next) {
			if (iter->shipping_id == VEH_SHIPPING_ID(boat)) {
				capacity += iter->amount;
			}
		}
	}
	
	// this shouldn't be possible... but just in case
	if (capacity >= size_avail) {
		*full = TRUE;
		return;
	}
	
	// ship full? need to split
	if (capacity + shipd->amount > size_avail) {
		CREATE(newd, struct shipping_data, 1);
		newd->vnum = shipd->vnum;
		newd->amount = shipd->amount - (size_avail - capacity);	// only what's left
		newd->from_island = shipd->from_island;
		newd->to_island = shipd->to_island;
		newd->status = SHIPPING_QUEUED;
		newd->status_time = shipd->status_time;
		newd->ship_origin = NOWHERE;
		newd->shipping_id = -1;
		
		// put right after shipd in the list
		newd->next = shipd->next;
		shipd->next = newd;
		
		// remove overage
		shipd->amount = size_avail - capacity;
		*full = TRUE;
	}
	else {
		*full = ((shipd->amount + capacity) >= size_avail);
	}
	
	// mark it as attached to this boat
	if (VEH_SHIPPING_ID(boat) == -1) {
		VEH_SHIPPING_ID(boat) = find_free_shipping_id(emp);
	}
	shipd->shipping_id = VEH_SHIPPING_ID(boat);
}


/**
* This function attempts to find the ship for a particular shipment, and send
* it to the room of your choice (may be the destination OR origin). The
* shipment's ship homeroom will be set to NOWHERE, to avoid re-moving ships.
*
* @param empire_data *emp The empire whose shipment it is.
* @param struct shipping_data *shipd The shipment data.
* @param room_data *to_room Which room to send it to.
*/
void move_ship_to_destination(empire_data *emp, struct shipping_data *shipd, room_data *to_room) {
	char buf[MAX_STRING_LENGTH];
	struct shipping_data *iter;
	vehicle_data *boat;
	int old;

	// sanity
	if (!emp || !shipd || !to_room || shipd->shipping_id == -1) {
		return;
	}
	
	// find the boat
	if (!(boat = find_ship_by_shipping_id(emp, shipd->shipping_id))) {
		shipd->shipping_id = -1;	// whoops? it doesn't exist
		return;
	}
	
	if (ROOM_PEOPLE(IN_ROOM(boat))) {
		snprintf(buf, sizeof(buf), "$V %s away.", mob_move_types[VEH_MOVE_TYPE(boat)]);
		act(buf, FALSE, ROOM_PEOPLE(IN_ROOM(boat)), NULL, boat, TO_CHAR | TO_ROOM);
	}
	vehicle_to_room(boat, to_room);
	if (ROOM_PEOPLE(IN_ROOM(boat))) {
		snprintf(buf, sizeof(buf), "$V %s in.", mob_move_types[VEH_MOVE_TYPE(boat)]);
		act(buf, FALSE, ROOM_PEOPLE(IN_ROOM(boat)), NULL, boat, TO_CHAR | TO_ROOM);
	}
	
	VEH_SHIPPING_ID(boat) = -1;
	
	// remove the ship homeroom from all shipments that were on this ship (including this one)
	old = shipd->shipping_id;
	for (iter = EMPIRE_SHIPPING_LIST(emp); iter; iter = iter->next) {
		if (iter->shipping_id == old) {
			iter->shipping_id = -1;
		}
	}
}


/**
* Run one shipping cycle for an empire. This runs every 12 game hours -- at
* 7am and 7pm.
*
* @param empire_data *emp The empire to run.
*/
void process_shipping_one(empire_data *emp) {
	struct shipping_data *shipd, *next_shipd;
	vehicle_data *last_ship = NULL;
	bool full, changed = FALSE;
	int last_from = NO_ISLAND, last_to = NO_ISLAND;
	
	for (shipd = EMPIRE_SHIPPING_LIST(emp); shipd; shipd = next_shipd) {
		next_shipd = shipd->next;
		
		switch (shipd->status) {
			case SHIPPING_QUEUED: {
				if (!last_ship || last_from != shipd->from_island || last_to != shipd->to_island) {
					// attempt to find a(nother) ship
					last_ship = find_free_ship(emp, shipd);
					last_from = shipd->from_island;
					last_to = shipd->to_island;
				}
				
				// this only works if we found a ship to use (or had a free one)
				if (last_ship) {
					changed = TRUE;
					load_shipment(emp, shipd, last_ship, &full);

					// update next_shipd in case shipd was split (from full ship)
					next_shipd = shipd->next;
					
					if (full) {
						sail_shipment(emp, last_ship);
						last_ship = NULL;
					}
				}
				break;
			}
			case SHIPPING_EN_ROUTE: {
				if (time(0) > shipd->status_time + calculate_shipping_time(shipd)) {
					deliver_shipment(emp, shipd);
					changed = TRUE;
				}
				break;
			}
			case SHIPPING_DELIVERED: {
				deliver_shipment(emp, shipd);
				changed = TRUE;
				break;
			}
		}
	}
	
	// check for unsailed ships
	for (shipd = EMPIRE_SHIPPING_LIST(emp); shipd; shipd = next_shipd) {
		next_shipd = shipd->next;
		
		if (shipd->status == SHIPPING_QUEUED && shipd->shipping_id != -1) {
			vehicle_data *boat = find_ship_by_shipping_id(emp, shipd->shipping_id);
			if (boat) {
				sail_shipment(emp, boat);
			}
		}
	}
	
	if (changed) {
		EMPIRE_NEEDS_SAVE(emp) = TRUE;
	}
}


/**
* Runs a shipping cycle for all empires. This runs every 12 game hours -- at
* 7am and 7pm.
*/
void process_shipping(void) {
	empire_data *emp, *next_emp;
	
	HASH_ITER(hh, empire_table, emp, next_emp) {
		if (EMPIRE_SHIPPING_LIST(emp)) {
			process_shipping_one(emp);
		}
	}
}


/**
* Puts the ship out to sea (in the holding pen), and ensures all its contents
* are marked en-route.
*
* @param empire_data *emp The empire sending the shipment.
* @param vehicle_data *boat The ship object.
*/
void sail_shipment(empire_data *emp, vehicle_data *boat) {
	char buf[MAX_STRING_LENGTH];
	struct shipping_data *iter;

	// sanity
	if (!emp|| !boat) {
		return;
	}
	
	// verify contents
	for (iter = EMPIRE_SHIPPING_LIST(emp); iter; iter = iter->next) {
		if (iter->shipping_id == VEH_SHIPPING_ID(boat)) {
			iter->status = SHIPPING_EN_ROUTE;
			iter->status_time = time(0);
			iter->ship_origin = GET_ROOM_VNUM(IN_ROOM(boat));
		}
	}
	
	if (ROOM_PEOPLE(IN_ROOM(boat))) {
		snprintf(buf, sizeof(buf), "$V %s away.", mob_move_types[VEH_MOVE_TYPE(boat)]);
		act(buf, FALSE, ROOM_PEOPLE(IN_ROOM(boat)), NULL, boat, TO_CHAR | TO_ROOM);
	}
	vehicle_to_room(boat, get_ship_pen());
	if (ROOM_PEOPLE(IN_ROOM(boat))) {
		snprintf(buf, sizeof(buf), "$V %s in.", mob_move_types[VEH_MOVE_TYPE(boat)]);
		act(buf, FALSE, ROOM_PEOPLE(IN_ROOM(boat)), NULL, boat, TO_CHAR | TO_ROOM);
	}
}


/**
* Determines if a ship has any players in it.
*
* @param vehicle_data *ship The ship to check.
* @return bool TRUE if the ship is empty, FALSE if it has players inside.
*/
bool ship_is_empty(vehicle_data *ship) {
	struct vehicle_room_list *vrl;
	char_data *ch;
	
	if (!ship) {
		return FALSE;
	}
	
	// simple occupants
	if (VEH_SITTING_ON(ship) && !IS_NPC(VEH_SITTING_ON(ship))) {
		return FALSE;
	}
	if (VEH_LED_BY(ship) && !IS_NPC(VEH_LED_BY(ship))) {
		return FALSE;
	}
	if (VEH_DRIVER(ship) && !IS_NPC(VEH_DRIVER(ship))) {
		return FALSE;
	}
	
	// check all interior rooms
	LL_FOREACH(VEH_ROOM_LIST(ship), vrl) {
		LL_FOREACH2(ROOM_PEOPLE(vrl->room), ch, next_in_room) {
			if (!IS_NPC(ch)) {
				// not empty!
				return FALSE;
			}
		}
	}
	
	// didn't find anybody
	return TRUE;
}


 //////////////////////////////////////////////////////////////////////////////
//// TRADE COMMAND FUNCTIONS /////////////////////////////////////////////////

/**
* do_trade: trade check
*
* @param char_data *ch The player.
* @param char *argument Any text after the subcommand.
*/
void trade_check(char_data *ch, char *argument) {
	char output[MAX_STRING_LENGTH*2], line[256], scale[256];
	struct trading_post_data *tpd;
	int size = 0, count = 0;
	int to_collect = 0;
	
	double trading_post_fee = config_get_double("trading_post_fee");
	
	if (*argument) {
		size = snprintf(output, sizeof(output), "Your \"%s\" items for trade:\r\n", argument);
	}
	else {
		size = snprintf(output, sizeof(output), "Your items for trade:\r\n");
	}
	
	for (tpd = trading_list; tpd; tpd = tpd->next) {
		// disqualifiers -- this should be the same as trade_cancel because players use this function to find numbers for that one
		if (tpd->player != GET_IDNUM(ch)) {
			continue;
		}
		// if it's just collectable coins, don't show
		if (IS_SET(tpd->state, TPD_BOUGHT) && IS_SET(tpd->state, TPD_COINS_PENDING)) {
			to_collect += round(tpd->buy_cost * (1.0 - trading_post_fee)) + tpd->post_cost;
			continue;
		}
		if (!tpd->obj) {
			continue;
		}
		if (IS_SET(tpd->state, TPD_EXPIRED) && (!IS_SET(tpd->state, TPD_OBJ_PENDING) || !tpd->obj)) {
			// if it's expired, only show it if the object is still attached
			continue;
		}
		if (!IS_SET(tpd->state, TPD_FOR_SALE | TPD_EXPIRED | TPD_COINS_PENDING)) {
			// only these 3 states matter for showing a player
			continue;
		}
		if (*argument && !multi_isname(argument, GET_OBJ_KEYWORDS(tpd->obj))) {
			continue;
		}
		
		// the rest are still things for-sale or expired and waiting to collect
		
		// parts
		if (GET_OBJ_CURRENT_SCALE_LEVEL(tpd->obj)) {
			snprintf(scale, sizeof(scale), " (lvl %d)", GET_OBJ_CURRENT_SCALE_LEVEL(tpd->obj));
		}
		else {
			*scale = '\0';
		}
		
		snprintf(line, sizeof(line), "%s%2d. %s: %d coin%s%s%s&0\r\n", IS_SET(tpd->state, TPD_EXPIRED) ? "&r" : "", ++count, GET_OBJ_SHORT_DESC(tpd->obj), tpd->buy_cost, PLURAL(tpd->buy_cost), scale, IS_SET(tpd->state, TPD_EXPIRED) ? " (expired)" : "");
		
		if (size + strlen(line) < sizeof(output)) {
			size += snprintf(output + size, sizeof(output) - size, "%s", line);
		}
		else {
			size += snprintf(output + size, sizeof(output) - size, "... and more\r\n");
			break;
		}
		
	}
	
	if (to_collect > 0) {
		size += snprintf(output + size, sizeof(output) - size, " &y%s to collect&0\r\n", money_amount(GET_LOYALTY(ch), to_collect));
	}
	else if (count == 0) {
		size += snprintf(output + size, sizeof(output) - size, " none\r\n");
	}
	
	page_string(ch->desc, output, TRUE);
}


/**
* do_trade: trade list [keywords]
*
* @param char_data *ch The player.
* @param char *argument Any text after the subcommand.
*/
void trade_list(char_data *ch, char *argument) {
	char output[MAX_STRING_LENGTH*2], line[256], scale[256], exchange[256];
	struct trading_post_data *tpd;
	int size = 0, count = 0;
	empire_data *coin_emp = NULL;
	empire_vnum last_emp = NOTHING;
	double rate = 0.5;
	bool can_wear;
	int my_cost;
	
	if (*argument) {
		size = snprintf(output, sizeof(output), "\"%s\" items for trade:\r\n", argument);
	}
	else {
		size = snprintf(output, sizeof(output), "Items for trade:\r\n");
	}
	
	for (tpd = trading_list; tpd; tpd = tpd->next) {
		// disqualifiers -- should match trade_list because players use that to find numbers
		if (!IS_SET(tpd->state, TPD_FOR_SALE) || !tpd->obj) {
			continue;
		}
		if (*argument && !multi_isname(argument, GET_OBJ_KEYWORDS(tpd->obj))) {
			continue;
		}
		
		// we always mark can-wear if it doesn't have any wear flags other than take
		can_wear = (!CAN_WEAR(tpd->obj, ~ITEM_WEAR_TAKE) || can_wear_item(ch, tpd->obj, FALSE));
		
		// parts
		if (GET_OBJ_CURRENT_SCALE_LEVEL(tpd->obj)) {
			snprintf(scale, sizeof(scale), " (lvl %d)", GET_OBJ_CURRENT_SCALE_LEVEL(tpd->obj));
		}
		else {
			*scale = '\0';
		}
		
		// lazy-load
		if (tpd->coin_type != last_emp) {
			coin_emp = real_empire(tpd->coin_type);
			rate = exchange_rate(GET_LOYALTY(ch), coin_emp);
			last_emp = tpd->coin_type;
		}
		
		if (rate != 1.0) {
			my_cost = ceil(tpd->buy_cost * 1.0/rate);
			snprintf(exchange, sizeof(exchange), " (%d)", my_cost);
		}
		else {
			*exchange = '\0';
		}
		
		snprintf(line, sizeof(line), "%s%2d. %s: %d%s %s%s%s%s%s%s&0\r\n", (tpd->player == GET_IDNUM(ch)) ? "&r" : (can_wear ? "" : "&R"), ++count, GET_OBJ_SHORT_DESC(tpd->obj), tpd->buy_cost, exchange, (coin_emp ? EMPIRE_ADJECTIVE(coin_emp) : "misc"), scale, (OBJ_FLAGGED(tpd->obj, OBJ_SUPERIOR) ? " (sup)" : ""), OBJ_FLAGGED(tpd->obj, OBJ_ENCHANTED) ? " (ench)" : "", (tpd->player == GET_IDNUM(ch)) ? " (your auction)" : "", can_wear ? "" : " (can't use)");
		
		if (size + strlen(line) < sizeof(output)) {
			size += snprintf(output + size, sizeof(output) - size, "%s", line);
		}
		else {
			size += snprintf(output + size, sizeof(output) - size, "... and more\r\n");
			break;
		}
	}
	
	if (count == 0) {
		size += snprintf(output + size, sizeof(output) - size, " none\r\n");
	}
	
	page_string(ch->desc, output, TRUE);
}


/**
* do_trade: trade buy [number | name]
*
* @param char_data *ch The player.
* @param char *argument Any text after the subcommand.
*/
void trade_buy(char_data *ch, char *argument) {
	struct trading_post_data *tpd;
	empire_data *coin_emp = NULL;
	char buf[MAX_STRING_LENGTH], *ptr1, *ptr2;
	char_data *seller;
	int num = 1;
	
	if (*argument && isdigit(*argument)) {
		num = atoi(argument);
		ptr1 = strchr(argument, '.');	// find first . or space
		ptr2 = strchr(argument, ' ');
		if (ptr1 && ptr2) {
			argument = (ptr1 < ptr2 ? ptr1 : ptr2) + 1;
		}
		else if (ptr1 || ptr2) {
			argument = ptr1 ? ptr1 : (ptr2 ? ptr2 : argument) + 1;
		}
		else {
			*argument = '\0';
		}
		skip_spaces(&argument);
	}
		
	for (tpd = trading_list; tpd; tpd = tpd->next) {
		// disqualifiers -- should match trade_list because players use that to find numbers
		if (!IS_SET(tpd->state, TPD_FOR_SALE) || !tpd->obj) {
			continue;
		}
		if (*argument && !multi_isname(argument, GET_OBJ_KEYWORDS(tpd->obj))) {
			continue;
		}
		
		// if player specified a number
		if (--num != 0) {
			continue;
		}
		
		// FOUND
		coin_emp = real_empire(tpd->coin_type);
		
		if (GET_IDNUM(ch) == tpd->player) {
			msg_to_char(ch, "You can't buy your own auctions.\r\n");
			return;
		}
		if (!can_afford_coins(ch, coin_emp, tpd->buy_cost)) {
			msg_to_char(ch, "You can't afford the cost of %s.\r\n", money_amount(coin_emp, tpd->buy_cost));
			return;
		}
		if (!CAN_CARRY_OBJ(ch, tpd->obj)) {
			msg_to_char(ch, "Your inventory is too full to buy that.\r\n");
			return;
		}
		
		// pay up
		charge_coins(ch, coin_emp, tpd->buy_cost, NULL);
		REMOVE_BIT(tpd->state, TPD_FOR_SALE);
		SET_BIT(tpd->state, TPD_BOUGHT | TPD_COINS_PENDING);
		
		// notify
		if ((seller = is_playing(tpd->player))) {
			msg_to_char(seller, "Your trading post item '%s' has sold for %s.\r\n", GET_OBJ_SHORT_DESC(tpd->obj), money_amount(coin_emp, tpd->buy_cost));
		}
		sprintf(buf, "You buy $p for %s.", money_amount(coin_emp, tpd->buy_cost));
		act(buf, FALSE, ch, tpd->obj, NULL, TO_CHAR);
		act("$n buys $p.", FALSE, ch, tpd->obj, NULL, TO_ROOM | TO_SPAMMY);
			
		// obj
		add_to_object_list(tpd->obj);
		obj_to_char(tpd->obj, ch);
		tpd->obj = NULL;
		
		// cleanup
		SAVE_CHAR(ch);
		save_trading_post();
		return;
	}
	
	// no?
	msg_to_char(ch, "You don't see anything like that to buy.\r\n");
}


/**
* do_trade: trade cancel [number | name]
*
* @param char_data *ch The player.
* @param char *argument Any text after the subcommand.
*/
void trade_cancel(char_data *ch, char *argument) {
	struct trading_post_data *tpd;
	char *ptr1, *ptr2;
	int num = 1;
	
	if (*argument && isdigit(*argument)) {
		num = atoi(argument);
		ptr1 = strchr(argument, '.');	// find first . or space
		ptr2 = strchr(argument, ' ');
		if (ptr1 && ptr2) {
			argument = (ptr1 < ptr2 ? ptr1 : ptr2) + 1;
		}
		else if (ptr1 || ptr2) {
			argument = ptr1 ? ptr1 : (ptr2 ? ptr2 : argument) + 1;
		}
		else {
			*argument = '\0';
		}
		skip_spaces(&argument);
	}
	
	if (num < 1) {
		msg_to_char(ch, "Usage: trade cancel [number] <keyword>\r\n");
		return;
	}
	
	for (tpd = trading_list; tpd; tpd = tpd->next) {
		// disqualifiers -- this should be the same as trade_check since the player uses it to find numbers
		if (tpd->player != GET_IDNUM(ch)) {
			continue;
		}
		if (!tpd->obj) {
			continue;
		}
		if (IS_SET(tpd->state, TPD_EXPIRED) && (!IS_SET(tpd->state, TPD_OBJ_PENDING) || !tpd->obj)) {
			continue;
		}
		if (!IS_SET(tpd->state, TPD_FOR_SALE | TPD_EXPIRED | TPD_COINS_PENDING)) {
			continue;
		}
		if (*argument && !multi_isname(argument, GET_OBJ_KEYWORDS(tpd->obj))) {
			continue;
		}
		if (IS_SET(tpd->state, TPD_BOUGHT) && IS_SET(tpd->state, TPD_COINS_PENDING)) {
			continue;
		}
		
		// passed the same checks as trade_check
		
		// the rest are still things for-sale or expired and waiting to collect
		if (--num != 0) {
			continue;
		}
		
		// FOUND
		if (!IS_SET(tpd->state, TPD_FOR_SALE)) {
			msg_to_char(ch, "You can only cancel trades that are still for sale.\r\n");
			return;
		}
		
		expire_trading_post_item(tpd);
		save_trading_post();
		msg_to_char(ch, "You have expired your post for %s. Use trade collect to get back the item.\r\n", GET_OBJ_SHORT_DESC(tpd->obj));
		return;
	}
	
	// if we got here, no matches
	msg_to_char(ch, "You can't find a matching post to cancel.\r\n");
}


/**
* do_trade: trade collect
*
* @param char_data *ch The player.
* @param char *argument Any text after the subcommand.
*/
void trade_collect(char_data *ch, char *argument) {	
	struct trading_post_data *tpd;
	int to_collect = 0;
	bool full = FALSE, any = FALSE;
	
	double trading_post_fee = config_get_double("trading_post_fee");
	
	for (tpd = trading_list; tpd; tpd = tpd->next) {
		// disqualifiers
		if (tpd->player != GET_IDNUM(ch)) {
			continue;
		}

		if (IS_SET(tpd->state, TPD_EXPIRED) && IS_SET(tpd->state, TPD_COINS_PENDING)) {
			// should it be able to get into this state?
			REMOVE_BIT(tpd->state, TPD_COINS_PENDING);
		}
		if (IS_SET(tpd->state, TPD_EXPIRED) && IS_SET(tpd->state, TPD_OBJ_PENDING)) {
			if (tpd->obj) {
				if (!CAN_CARRY_OBJ(ch, tpd->obj)) {
					full = TRUE;
					continue;	// EARLY CONTINUE IN THE LOOP
				}
				
				// safe to give
				add_to_object_list(tpd->obj);
				obj_to_char(tpd->obj, ch);
				
				act("You collect $p from an expired auction.", FALSE, ch, tpd->obj, NULL, TO_CHAR);
				tpd->obj = NULL;
				any = TRUE;
			}
			
			REMOVE_BIT(tpd->state, TPD_OBJ_PENDING);
		}
		if (IS_SET(tpd->state, TPD_BOUGHT) && IS_SET(tpd->state, TPD_COINS_PENDING)) {
			to_collect += round(tpd->buy_cost * (1.0 - trading_post_fee)) + tpd->post_cost;
			REMOVE_BIT(tpd->state, TPD_COINS_PENDING);
		}
		
		// changes above may trigger auto-cleanup
		// in any other state, we do nothing
	}
	
	if (full) {
		msg_to_char(ch, "Your arms are too full to collect some expired auctions.\r\n");
	}
	if (to_collect > 0) {
		any = TRUE;
		increase_coins(ch, GET_LOYALTY(ch), to_collect);
		msg_to_char(ch, "You collect %s.\r\n", money_amount(GET_LOYALTY(ch), to_collect));
	}
	
	if (any) {
		SAVE_CHAR(ch);
		save_trading_post();
	}
	else {
		msg_to_char(ch, "There was nothing to collect.\r\n");
	}
}


/**
* do_trade: trade identify [number | name]
*
* @param char_data *ch The player.
* @param char *argument Any text after the subcommand.
*/
void trade_identify(char_data *ch, char *argument) {
	struct trading_post_data *tpd;
	char *ptr1, *ptr2;
	int num = 1;
	
	if (*argument && isdigit(*argument)) {
		num = atoi(argument);
		ptr1 = strchr(argument, '.');	// find first . or space
		ptr2 = strchr(argument, ' ');
		if (ptr1 && ptr2) {
			argument = (ptr1 < ptr2 ? ptr1 : ptr2) + 1;
		}
		else if (ptr1 || ptr2) {
			argument = ptr1 ? ptr1 : (ptr2 ? ptr2 : argument) + 1;
		}
		else {
			*argument = '\0';
		}
		skip_spaces(&argument);
	}
		
	for (tpd = trading_list; tpd; tpd = tpd->next) {
		// disqualifiers -- should match trade_list because players use that to find numbers
		if (!IS_SET(tpd->state, TPD_FOR_SALE) || !tpd->obj) {
			continue;
		}
		if (*argument && !multi_isname(argument, GET_OBJ_KEYWORDS(tpd->obj))) {
			continue;
		}
		
		// if player specified a number
		if (--num != 0) {
			continue;
		}
		
		// FOUND
		identify_obj_to_char(tpd->obj, ch);
		return;
	}
	
	// no?
	msg_to_char(ch, "You don't see anything like that to identify.\r\n");
}


/**
* do_trade: trade post <item> <cost> [time]
*
* @param char_data *ch The player.
* @param char *argument Any text after the subcommand.
*/
void trade_post(char_data *ch, char *argument) {	
	char buf[MAX_STRING_LENGTH], itemarg[MAX_INPUT_LENGTH], costarg[MAX_INPUT_LENGTH], *timearg;
	struct trading_post_data *tpd, *end;
	obj_data *obj;
	int cost, length = config_get_int("trading_post_max_hours"), post_cost = 0;
	
	argument = any_one_arg(argument, itemarg);
	timearg = any_one_arg(argument, costarg);
	skip_spaces(&timearg);
	
	if (!*itemarg || !*costarg) {
		msg_to_char(ch, "Usage: trade post <item> <cost> [time]\r\n");
		msg_to_char(ch, "It costs 1 coin per gear rating to post an item (minimum 1; refundable).\r\n");
		msg_to_char(ch, "The item must be in your inventory. Cost is number of your empire's coins.\r\n");
		msg_to_char(ch, "Time is in real hours (default: %d).\r\n", config_get_int("trading_post_max_hours"));
	}
	else if (!(obj = get_obj_in_list_vis(ch, itemarg, ch->carrying))) {
		msg_to_char(ch, "You don't seem to have a %s to trade.", itemarg);
	}
	else if (OBJ_BOUND_TO(obj)) {
		msg_to_char(ch, "You can't trade bound items.\r\n");
	}
	else if (IS_STOLEN(obj)) {
		msg_to_char(ch, "You can't post stolen items.\r\n");
	}
	else if (OBJ_FLAGGED(obj, OBJ_JUNK)) {
		msg_to_char(ch, "You can't post junk for sale.\r\n");
	}
	else if (GET_OBJ_TIMER(obj) > 0) {
		msg_to_char(ch, "You can't post items with timers on them for sale.\r\n");
	}
	else if ((cost = atoi(costarg)) < 1) {
		msg_to_char(ch, "You must charge at least 1 coin.\r\n");
	}
	else if (*timearg && (length = atoi(timearg)) < 1) {
		msg_to_char(ch, "You can't set the time for less than 1 hour.\r\n");
	}
	else if (length > config_get_int("trading_post_max_hours")) {
		msg_to_char(ch, "The longest you can set it is %d hour%s.\r\n", config_get_int("trading_post_max_hours"), PLURAL(config_get_int("trading_post_max_hours")));
	}
	else if (!can_afford_coins(ch, GET_LOYALTY(ch), (post_cost = MAX(1, (int)rate_item(obj))))) {
		msg_to_char(ch, "You need %s to post that.\r\n", money_amount(GET_LOYALTY(ch), post_cost));
	}
	else {
		// success!
		snprintf(buf, sizeof(buf), "You post $p for %s, for %d hour%s.", money_amount(GET_LOYALTY(ch), cost), length, PLURAL(length));
		act(buf, FALSE, ch, obj, NULL, TO_CHAR);
		snprintf(buf, sizeof(buf), "$n posts $p for %s, for %d hour%s.", money_amount(GET_LOYALTY(ch), cost), length, PLURAL(length));
		act(buf, FALSE, ch, obj, NULL, TO_ROOM | TO_SPAMMY);
		
		charge_coins(ch, GET_LOYALTY(ch), post_cost, NULL);
		
		CREATE(tpd, struct trading_post_data, 1);
		tpd->next = NULL;
		
		// put at end of list
		if ((end = trading_list)) {
			while (end->next) {
				end = end->next;
			}
		}
		if (end) {
			end->next = tpd;
		}
		else {
			trading_list = tpd;
		}
		
		// data
		tpd->player = GET_IDNUM(ch);
		tpd->state = TPD_FOR_SALE;
		tpd->start = time(0);
		tpd->for_hours = length;
		
		tpd->buy_cost = cost;
		tpd->post_cost = post_cost;
		tpd->coin_type = GET_LOYALTY(ch) ? EMPIRE_VNUM(GET_LOYALTY(ch)) : OTHER_COIN;
		
		obj_from_char(obj);
		tpd->obj = obj;
		remove_from_object_list(obj);
		
		SAVE_CHAR(ch);
		save_trading_post();
	}
}


 //////////////////////////////////////////////////////////////////////////////
//// WAREHOUSE COMMAND FUNCTIONS /////////////////////////////////////////////

/**
* Sub-processor for do_warehouse: inventory.
*
* @param char_data *ch The player.
* @param char *argument The rest of the argument after "list"
*/
void warehouse_inventory(char_data *ch, char *argument) {
	extern const char *unique_storage_flags[];

	char arg[MAX_INPUT_LENGTH], output[MAX_STRING_LENGTH*2], line[MAX_STRING_LENGTH], part[256], flags[256], quantity[256], level[256], objflags[256], *tmp;
	bool imm_access = (GET_ACCESS_LEVEL(ch) >= LVL_CIMPL || IS_GRANTED(ch, GRANT_EMPIRES));
	struct empire_unique_storage *iter;
	empire_data *emp = GET_LOYALTY(ch);
	int island = GET_ISLAND_ID(IN_ROOM(ch));
	int num, size;
	
	if (imm_access) {
		// if first word is 
		tmp = any_one_word(argument, arg);
		if (*arg && (emp = get_empire_by_name(arg))) {
			// move rest of argument over
			argument = tmp;
			skip_spaces(&argument);
		}
		else {
			emp = GET_LOYALTY(ch);
		}
	}
	
	if (!emp) {
		msg_to_char(ch, "You must be in an empire to do that.\r\n");
		return;
	}

	if (*argument) {
		snprintf(part, sizeof(part), "\"%s\"", argument);
	}
	else {
		snprintf(part, sizeof(part), "Unique");
	}
	
	size = snprintf(output, sizeof(output), "%s items stored in %s%s&0:\r\n", part, EMPIRE_BANNER(emp), EMPIRE_NAME(emp));
	num = 0;
	
	for (iter = EMPIRE_UNIQUE_STORAGE(emp); iter; iter = iter->next) {
		if (!imm_access && iter->island != island) {
			continue;
		}
		if (*argument && !multi_isname(argument, GET_OBJ_KEYWORDS(iter->obj))) {
			continue;
		}
		
		if (GET_OBJ_CURRENT_SCALE_LEVEL(iter->obj) > 0) {
			snprintf(level, sizeof(level), " (level %d)", GET_OBJ_CURRENT_SCALE_LEVEL(iter->obj));
		}
		else {
			*level = '\0';
		}
		
		if (iter->flags) {
			prettier_sprintbit(iter->flags, unique_storage_flags, flags);
			snprintf(part, sizeof(part), " [%s]", flags);
		}
		else {
			*part = '\0';
		}
		
		if (GET_OBJ_EXTRA(iter->obj) & show_obj_flags) {
			prettier_sprintbit(GET_OBJ_EXTRA(iter->obj) & show_obj_flags, extra_bits, flags);
			snprintf(objflags, sizeof(objflags), " (%s)", flags);
		}
		else {
			*objflags = '\0';
		}
		
		if (iter->amount != 1) {
			snprintf(quantity, sizeof(quantity), "(%d) ", iter->amount);
		}
		else {
			*quantity = '\0';
		}
		
		// build line
		snprintf(line, sizeof(line), "%2d. %s%s%s%s%s\r\n", ++num, quantity, GET_OBJ_SHORT_DESC(iter->obj), level, objflags, part);
		
		if (size + strlen(line) < sizeof(output)) {
			size += snprintf(output + size, sizeof(output) - size, "%s", line);
		}
		else {
			size += snprintf(output + size, sizeof(output) - size, "... list too long\r\n");
			break;
		}
	}
	
	if (num == 0) {
		size += snprintf(output + size, sizeof(output) - size, " none\r\n");
	}
	
	page_string(ch->desc, output, TRUE);
}


/**
* Sub-processor for do_warehouse: identify.
*
* @param char_data *ch The player.
* @param char *argument The rest of the argument after "identify"
*/
void warehouse_identify(char_data *ch, char *argument) {
	bool imm_access = (GET_ACCESS_LEVEL(ch) >= LVL_CIMPL || IS_GRANTED(ch, GRANT_EMPIRES));
	empire_data *room_emp = ROOM_OWNER(IN_ROOM(ch));
	struct empire_unique_storage *iter, *next_iter;
	int island = GET_ISLAND_ID(IN_ROOM(ch));
	int number;
	
	if (!*argument) {
		msg_to_char(ch, "Identify what?\r\n");
		return;
	}
	
	// access permission
	if (!imm_access && (!room_has_function_and_city_ok(IN_ROOM(ch), FNC_WAREHOUSE | FNC_VAULT) || !IS_COMPLETE(IN_ROOM(ch)))) {
		msg_to_char(ch, "You can't do that here.\r\n");
		return;
	}
	if (!imm_access && (!can_use_room(ch, IN_ROOM(ch), GUESTS_ALLOWED) || (room_emp && GET_LOYALTY(ch) != room_emp && !has_relationship(GET_LOYALTY(ch), room_emp, DIPL_TRADE)))) {
		msg_to_char(ch, "You don't have permission to do that here.\r\n");
		return;
	}
	
	// list position
	number = get_number(&argument);
	
	// final argument checks
	if (number < 1) {
		msg_to_char(ch, "Invalid list position %d.\r\n", number);
		return;
	}
	if (!*argument) {
		msg_to_char(ch, "Identify what?\r\n");
		return;
	}
	
	// ok, find it
	for (iter = EMPIRE_UNIQUE_STORAGE(GET_LOYALTY(ch)); iter; iter = next_iter) {
		next_iter = iter->next;
		
		if (!imm_access && iter->island != island) {
			continue;
		}
		if (!multi_isname(argument, GET_OBJ_KEYWORDS(iter->obj))) {
			continue;
		}
		
		// #. check
		if (--number > 0) {
			continue;
		}
		
		// FOUND:
		identify_obj_to_char(iter->obj, ch);
		return;
	}
	
	// nothing?
	msg_to_char(ch, "You don't seem to be able to identify anything like that.\r\n");
}


/**
* Sub-processor for do_warehouse: retrieve.
*
* @param char_data *ch The player.
* @param char *argument The rest of the argument after "retrieve"
*/
void warehouse_retrieve(char_data *ch, char *argument) {
	bool imm_access = (GET_ACCESS_LEVEL(ch) >= LVL_CIMPL || IS_GRANTED(ch, GRANT_EMPIRES));
	empire_data *room_emp = ROOM_OWNER(IN_ROOM(ch));
	struct empire_unique_storage *iter, *next_iter;
	int island = GET_ISLAND_ID(IN_ROOM(ch));
	char junk[MAX_INPUT_LENGTH], *tmp;
	obj_data *obj = NULL;
	int number, amt = 1;
	bool all = FALSE, any = FALSE, one = FALSE, done = FALSE;
	
	if (!*argument) {
		msg_to_char(ch, "Retrieve what?\r\n");
		return;
	}
	
	// access permission
	if (!imm_access && (!room_has_function_and_city_ok(IN_ROOM(ch), FNC_WAREHOUSE | FNC_VAULT) || !IS_COMPLETE(IN_ROOM(ch)))) {
		msg_to_char(ch, "You can't do that here.\r\n");
		return;
	}
	if (!imm_access && (!can_use_room(ch, IN_ROOM(ch), GUESTS_ALLOWED) || (room_emp && GET_LOYALTY(ch) != room_emp && !has_relationship(GET_LOYALTY(ch), room_emp, DIPL_TRADE)))) {
		msg_to_char(ch, "You don't have permission to do that here.\r\n");
		return;
	}
	if (!imm_access && room_has_function_and_city_ok(IN_ROOM(ch), FNC_VAULT) && !has_permission(ch, PRIV_WITHDRAW)) {
		msg_to_char(ch, "You don't have permission to withdraw items here.\r\n");
		return;
	}
	if (!imm_access && room_has_function_and_city_ok(IN_ROOM(ch), FNC_WAREHOUSE) && !has_permission(ch, PRIV_WAREHOUSE)) {
		msg_to_char(ch, "You don't have permission to withdraw items here.\r\n");
		return;
	}
	
	// detect leading number (amount to retrieve) with a space
	tmp = any_one_arg(argument, junk);
	if (is_number(junk)) {
		if ((amt = atoi(junk)) < 1) {
			msg_to_char(ch, "Invalid number to retrieve.\r\n");
			return;
		}
		
		// skip past this arg
		argument = tmp;
		skip_spaces(&argument);
	}
	
	if (!strn_cmp(argument, "all ", 4) || !strn_cmp(argument, "all.", 4)) {
		argument += 4;
		all = TRUE;
	}
	
	// for later
	if (isdigit(*argument)) {
		one = TRUE;
	}
	
	// list position
	number = get_number(&argument);
	
	// final argument checks
	if (number < 1) {
		msg_to_char(ch, "Invalid list position %d.\r\n", number);
		return;
	}
	if (!*argument) {
		msg_to_char(ch, "Retrieve %swhat?\r\n", all ? "all of " : "");
		return;
	}
	
	// ok, find it
	for (iter = EMPIRE_UNIQUE_STORAGE(GET_LOYALTY(ch)); iter && !done; iter = next_iter) {
		next_iter = iter->next;
		
		if (!imm_access && iter->island != island) {
			continue;
		}
		if (!multi_isname(argument, GET_OBJ_KEYWORDS(iter->obj))) {
			continue;
		}
		
		// #. check
		if (--number > 0) {
			continue;
		}
		
		// vault permission was pre-validated, but they have to be in one to use it
		if (IS_SET(iter->flags, EUS_VAULT) && !imm_access && !room_has_function_and_city_ok(IN_ROOM(ch), FNC_VAULT)) {
			msg_to_char(ch, "You need to be in a vault to retrieve %s.\r\n", GET_OBJ_SHORT_DESC(iter->obj));
			return;
		}
		
		// load the actual objs
		while (!done && iter->amount > 0 && (all || amt-- > 0)) {
			if (iter->obj && !CAN_CARRY_OBJ(ch, iter->obj)) {
				msg_to_char(ch, "Your arms are full.\r\n");
				done = TRUE;
				break;
			}
		
			if (iter->amount > 0) {
				obj = copy_warehouse_obj(iter->obj);
			}
			else {
				// last one
				obj = iter->obj;
				iter->obj = NULL;
				add_to_object_list(obj);	// put back in object list
				obj->script_id = 0;	// clear this out so it's guaranteed to get a new one
			}
			
			if (obj) {
				iter->amount -= 1;
				any = TRUE;
				obj_to_char(obj, ch);	// inventory size pre-checked
				act("You retrieve $p.", FALSE, ch, obj, NULL, TO_CHAR);
				act("$n retrieves $p.", FALSE, ch, obj, NULL, TO_ROOM);
				load_otrigger(obj);
			}
		}
		
		// remove the entry
		if (iter->amount <= 0 || !iter->obj) {
			remove_eus_entry(iter, GET_LOYALTY(ch));
		}
		
		// only ever retrieve entry of thing, unless they used an all, unless unless they requested as specific one.
		if (one || !all) {
			break;
		}
	}
	
	if (!any) {
		msg_to_char(ch, "You don't seem to be able to retrieve anything like that.\r\n");
	}
	else {
		SAVE_CHAR(ch);
		EMPIRE_NEEDS_SAVE(GET_LOYALTY(ch)) = TRUE;
	}
}


/**
* Sub-processor for do_warehouse: store.
*
* @param char_data *ch The player.
* @param char *argument The rest of the argument after "store"
*/
void warehouse_store(char_data *ch, char *argument) {
	bool imm_access = (GET_ACCESS_LEVEL(ch) >= LVL_CIMPL || IS_GRANTED(ch, GRANT_EMPIRES));
	empire_data *room_emp = ROOM_OWNER(IN_ROOM(ch));
	char numarg[MAX_INPUT_LENGTH], *tmp;
	obj_data *obj, *next_obj;
	int total = 1, done = 0, dotmode;
	bool full = FALSE;
	
	if (!*argument) {
		msg_to_char(ch, "Store what?\r\n");
		return;
	}
	
	// access permission
	if (!imm_access && (!room_has_function_and_city_ok(IN_ROOM(ch), FNC_WAREHOUSE | FNC_VAULT) || !IS_COMPLETE(IN_ROOM(ch)))) {
		msg_to_char(ch, "You can't do that here.\r\n");
		return;
	}
	if (!imm_access && (!can_use_room(ch, IN_ROOM(ch), GUESTS_ALLOWED) || (room_emp && GET_LOYALTY(ch) != room_emp && !has_relationship(GET_LOYALTY(ch), room_emp, DIPL_TRADE)))) {
		msg_to_char(ch, "You don't have permission to do that here.\r\n");
		return;
	}
	if (!imm_access && room_has_function_and_city_ok(IN_ROOM(ch), FNC_VAULT) && !has_permission(ch, PRIV_WITHDRAW)) {
		msg_to_char(ch, "You don't have permission to store items here.\r\n");
		return;
	}
	
	// possible #
	tmp = any_one_arg(argument, numarg);
	if (*numarg && is_number(numarg)) {
		total = atoi(numarg);
		if (total < 1) {
			msg_to_char(ch, "You have to store at least 1.\r\n");
			return;
		}
		argument = tmp;
	}
	else if (*argument && *numarg && !str_cmp(numarg, "all")) {
		total = CAN_CARRY_N(ch) + 1;
		argument = tmp;
	}
	
	// argument may have moved for numarg
	skip_spaces(&argument);
	
	dotmode = find_all_dots(argument);
	
	if (dotmode == FIND_ALL) {
		if (!ch->carrying) {
			msg_to_char(ch, "You don't seem to be carrying anything.\r\n");
			return;
		}
		for (obj = ch->carrying; obj && !full; obj = next_obj) {
			next_obj = obj->next_content;
			
			// bound objects never store, nor can torches
			if (!OBJ_FLAGGED(obj, OBJ_KEEP) && UNIQUE_OBJ_CAN_STORE(obj)) {
				// may extract obj
				store_unique_item(ch, obj, GET_LOYALTY(ch), IN_ROOM(ch), &full);
				if (!full) {
					++done;
				}
			}
		}
		if (!done) {
			if (full) {
				msg_to_char(ch, "It's full.\r\n");
			}
			else {
				msg_to_char(ch, "You don't have anything that can be stored.\r\n");
			}
		}
	}
	else {
		if (!*argument) {
			msg_to_char(ch, "What do you want to store?\r\n");
			return;
		}
		if (!(obj = get_obj_in_list_vis(ch, argument, ch->carrying))) {
			msg_to_char(ch, "You don't seem to have any %ss.\r\n", argument);
			return;
		}

		while (obj && (dotmode == FIND_ALLDOT || done < total)) {
			next_obj = get_obj_in_list_vis(ch, argument, obj->next_content);

			// bound objects never store
			if ((!OBJ_FLAGGED(obj, OBJ_KEEP) || (total == 1 && dotmode != FIND_ALLDOT)) && UNIQUE_OBJ_CAN_STORE(obj)) {
				// may extract obj
				store_unique_item(ch, obj, GET_LOYALTY(ch), IN_ROOM(ch), &full);
				if (!full) {
					++done;
				}
			}
			obj = next_obj;
		}
		if (!done) {
			if (full) {
				msg_to_char(ch, "It's full.\r\n");
			}
			else {
				msg_to_char(ch, "You can't store that here!\r\n");
			}
		}
	}

	if (done) {
		SAVE_CHAR(ch);
		EMPIRE_NEEDS_SAVE(GET_LOYALTY(ch)) = TRUE;
	}
}


 //////////////////////////////////////////////////////////////////////////////
//// COMMANDS ////////////////////////////////////////////////////////////////

ACMD(do_buy) {
	char buf[MAX_STRING_LENGTH], orig_arg[MAX_INPUT_LENGTH];
	struct shop_temp_list *stl, *shop_list = NULL;
	empire_data *coin_emp = NULL;
	struct shop_item *item;
	obj_data *obj;
	int number;
	
	skip_spaces(&argument);	// optional filter
	strcpy(orig_arg, argument);
	number = get_number(&argument);	// x.name syntax
	
	if (IS_NPC(ch)) {
		msg_to_char(ch, "NPCs don't buy.\r\n");
		return;
	}
	if (FIGHTING(ch)) {
		msg_to_char(ch, "You can't do that right now!\r\n");
		return;
	}
	if (!*argument) {
		msg_to_char(ch, "Buy what?\r\n");
		return;
	}
	
	// find shops: MUST free this before returning
	shop_list = build_available_shop_list(ch);
	
	// now show any shops available
	LL_FOREACH(shop_list, stl) {		
		// the nopes
		if (SHOP_FLAGGED(stl->shop, SHOP_IN_DEVELOPMENT) && !IS_IMMORTAL(ch)) {
			continue;	// in-dev
		}
		
		// list of items
		LL_FOREACH(SHOP_ITEMS(stl->shop), item) {
			if (!(obj = obj_proto(item->vnum))) {
				continue;	// no obj
			}
			if (!multi_isname(argument, GET_OBJ_KEYWORDS(obj))) {
				continue;
			}
			if (--number > 0) {
				continue;
			}
			
			// we have validated which object. Now try to afford it:
			if (SHOP_ALLEGIANCE(stl->shop) && item->min_rep != REP_NONE && !has_reputation(ch, FCT_VNUM(SHOP_ALLEGIANCE(stl->shop)), item->min_rep)) {
				msg_to_char(ch, "You must be at least %s by %s to buy %s.\r\n", reputation_levels[rep_const_to_index(item->min_rep)].name, FCT_NAME(SHOP_ALLEGIANCE(stl->shop)), GET_OBJ_SHORT_DESC(obj));
				free_shop_temp_list(shop_list);
				return;
			}
			if (item->currency == NOTHING) {
				coin_emp = (stl->from_mob ? GET_LOYALTY(stl->from_mob) : (stl->from_room ? ROOM_OWNER(stl->from_room) : NULL));
				if (!can_afford_coins(ch, coin_emp, item->cost)) {
					msg_to_char(ch, "You need %s to buy %s.\r\n", money_amount(coin_emp, item->cost), GET_OBJ_SHORT_DESC(obj));
					free_shop_temp_list(shop_list);
					return;
				}
			}
			else if (item->currency != NOTHING && get_currency(ch, item->currency) < item->cost) {
				msg_to_char(ch, "You need %d %s to buy %s.\r\n", item->cost, get_generic_string_by_vnum(item->currency, GENERIC_CURRENCY, WHICH_CURRENCY(item->cost)), GET_OBJ_SHORT_DESC(obj));
				free_shop_temp_list(shop_list);
				return;
			}
			else if (!CAN_CARRY_OBJ(ch, obj)) {
				msg_to_char(ch, "Your arms are already full!\r\n");
				free_shop_temp_list(shop_list);
				return;
			}
			
			// load the object before the buy trigger, in case
			obj = read_object(item->vnum, TRUE);
			obj_to_char(obj, ch);
			scale_item_to_level(obj, get_approximate_level(ch));
			
			if (!check_buy_trigger(ch, stl->from_mob, obj, item->cost, item->currency)) {
				// triggered: purchase failed
				extract_obj(obj);
				return;
			}
			
			// finish the purchase
			if (item->currency == NOTHING) {
				charge_coins(ch, coin_emp, item->cost, NULL);
				sprintf(buf, "You buy $p for %s.", money_amount(coin_emp, item->cost));
			}
			else {
				add_currency(ch, item->currency, -(item->cost));
				sprintf(buf, "You buy $p for %d %s.", item->cost, get_generic_string_by_vnum(item->currency, GENERIC_CURRENCY, WHICH_CURRENCY(item->cost)));
			}
			
			act(buf, FALSE, ch, obj, NULL, TO_CHAR);
			act("$n buys $p.", FALSE, ch, obj, NULL, TO_ROOM);
			
			if (!get_check_money(ch, obj)) {
				load_otrigger(obj);
			}
			
			free_shop_temp_list(shop_list);
			return;	// done now
		}
	}
	
	// did we make it this far?
	msg_to_char(ch, "You don't see any %s for sale here.\r\n", orig_arg);
	free_shop_temp_list(shop_list);
}


ACMD(do_combine) {
	char arg[MAX_INPUT_LENGTH];
	obj_data *obj;
	
	one_argument(argument, arg);
	
	if (!*arg) {
		msg_to_char(ch, "Combine what?\r\n");
	}
	else if (!(obj = get_obj_in_list_vis(ch, arg, ch->carrying))) {
		msg_to_char(ch, "You don't have %s %s.\r\n", AN(arg), arg);
	}
	else if (!has_interaction(obj->interactions, INTERACT_COMBINE)) {
		msg_to_char(ch, "You can't combine that!\r\n");
	}
	else {
		// will extract no matter what happens here
		if (!run_interactions(ch, obj->interactions, INTERACT_COMBINE, IN_ROOM(ch), NULL, obj, combine_obj_interact)) {
			act("You fail to combine $p.", FALSE, ch, obj, NULL, TO_CHAR);
		}
		command_lag(ch, WAIT_OTHER);
	}
}


ACMD(do_draw) {
	obj_data *obj = NULL, *removed = NULL;
	int loc = 0;

	one_argument(argument, arg);

	if (!*arg) {
		// attempt to guess
		if (GET_EQ(ch, WEAR_SHEATH_1) && !GET_EQ(ch, WEAR_SHEATH_2)) {
			obj = GET_EQ(ch, WEAR_SHEATH_1);
			loc = WEAR_SHEATH_1;
		}
		else if (GET_EQ(ch, WEAR_SHEATH_2) && !GET_EQ(ch, WEAR_SHEATH_1)) {
			obj = GET_EQ(ch, WEAR_SHEATH_2);
			loc = WEAR_SHEATH_2;
		}
		else {	// have 2 things sheathed
			msg_to_char(ch, "Draw what?\r\n");
			return;
		}
	}
	
	// detect based on args
	if (!obj) {
		if ((obj = GET_EQ(ch, WEAR_SHEATH_1)) && isname(arg, GET_OBJ_KEYWORDS(obj)))
			loc = WEAR_SHEATH_1;
		else if ((obj = GET_EQ(ch, WEAR_SHEATH_2)) && isname(arg, GET_OBJ_KEYWORDS(obj)))
			loc = WEAR_SHEATH_2;
		else {
			msg_to_char(ch, "You have nothing by that name sheathed!\r\n");
			return;
		}
	}
	
	if (OBJ_FLAGGED(obj, OBJ_TWO_HANDED) && GET_EQ(ch, WEAR_HOLD)) {
		msg_to_char(ch, "You can't draw a two-handed weapon while you're holding something in your off-hand.\r\n");
		return;
	}

	// attempt to remove existing wield
	if (GET_EQ(ch, WEAR_WIELD)) {
		removed = perform_remove(ch, WEAR_WIELD);
		
		// did it work? if not, player got an error
		if (GET_EQ(ch, WEAR_WIELD)) {
			return;
		}
	}

	// SUCCESS
	// do not use unequip_char_to_inventory so that we don't hit OBJ_SINGLE_USE
	obj_to_char(unequip_char(ch, loc), ch);
	perform_wear(ch, obj, WEAR_WIELD);
	
	// attempt to sheathe the removed item
	if (removed && !GET_EQ(ch, loc)) {
		perform_wear(ch, removed, loc);
	}
}


ACMD(do_drink) {	
	obj_data *obj = NULL;
	int amount, i, liquid;
	double thirst_amt, hunger_amt;
	int type = drink_OBJ;
	room_data *to_room;

	one_argument(argument, arg);

	if (REAL_NPC(ch))		/* Cannot use GET_COND() on mobs. */
		return;

	if (!*arg) {
		if (ROOM_SECT_FLAGGED(IN_ROOM(ch), SECTF_DRINK))
			type = drink_ROOM;
		else if (room_has_function_and_city_ok(IN_ROOM(ch), FNC_DRINK_WATER)) {
			if (!can_drink_from_room(ch, (type = drink_ROOM))) {
				return;
			}
		}
		else if (find_flagged_sect_within_distance_from_char(ch, SECTF_DRINK, NOBITS, 1)) {
			type = drink_ROOM;
		}
		else {
			msg_to_char(ch, "Drink from what?\r\n");
			return;
		}
	}

	if (type == NOTHING && !(obj = get_obj_in_list_vis(ch, arg, ch->carrying)) && (!can_use_room(ch, IN_ROOM(ch), MEMBERS_AND_ALLIES) || !(obj = get_obj_in_list_vis(ch, arg, ROOM_CONTENTS(IN_ROOM(ch)))))) {
		if (room_has_function_and_city_ok(IN_ROOM(ch), FNC_DRINK_WATER) && (is_abbrev(arg, "water") || isname(arg, get_room_name(IN_ROOM(ch), FALSE)))) {
			if (!can_drink_from_room(ch, (type = drink_ROOM))) {
				return;
			}
		}
		if (is_abbrev(arg, "river") || is_abbrev(arg, "water")) {
			if (ROOM_SECT_FLAGGED(IN_ROOM(ch), SECTF_DRINK))
				type = drink_ROOM;
			else if (!IS_ADVENTURE_ROOM(IN_ROOM(ch)) && IS_OUTDOORS(ch)) {
				for (i = 0; i < NUM_2D_DIRS; i++) {
					if ((to_room = real_shift(IN_ROOM(ch), shift_dir[i][0], shift_dir[i][1])) && ROOM_SECT_FLAGGED(to_room, SECTF_DRINK)) {
						type = drink_ROOM;
					}
				}
			}
		}

		if (type == NOTHING) {
			send_to_char("You can't find it!\r\n", ch);
			return;
		}
	}

	if (obj && GET_OBJ_TYPE(obj) != ITEM_DRINKCON) {
		send_to_char("You can't drink from that!\r\n", ch);
		return;
	}

	/* The pig is drunk */
	if (GET_COND(ch, DRUNK) > 360 && GET_COND(ch, THIRST) < 345) {
		if (type >= 0)
			msg_to_char(ch, "You're so inebriated that you don't dare get that close to the water.\r\n");
		else {
			msg_to_char(ch, "You can't seem to get close enough to your mouth.\r\n");
			act("$n tries to drink but misses $s mouth!", TRUE, ch, 0, 0, TO_ROOM);
		}
		return;
	}

	/*
	if (GET_COND(ch, THIRST) < 10 && GET_COND(ch, THIRST) != UNLIMITED) {
		msg_to_char(ch, "You're too full to drink anymore!\r\n");
		return;
	}

	if (GET_COND(ch, FULL) < 75 && GET_COND(ch, FULL) != UNLIMITED && GET_COND(ch, THIRST) < 345 && GET_COND(ch, THIRST) != UNLIMITED) {
		send_to_char("Your stomach can't contain anymore!\r\n", ch);
		return;
	}
	*/

	if (obj && GET_DRINK_CONTAINER_CONTENTS(obj) <= 0) {
		send_to_char("It's empty.\r\n", ch);
		return;
	}

	/* check trigger */
	if (obj && !consume_otrigger(obj, ch, OCMD_DRINK)) {
		return;
	}

	// this both sends the message & returns the amount for some reason
	drink_message(ch, obj, type, subcmd, &liquid);
	
	// no modifiers on sip
	if (subcmd == SCMD_SIP) {
		return;
	}
	
	// "amount" will be how many gulps to take from the CAPACITY

	if (liquid == LIQ_BLOOD) {
		// drinking blood?
		amount = GET_MAX_BLOOD(ch) - GET_BLOOD(ch);
	}
	else if ((get_generic_value_by_vnum(liquid, GENERIC_LIQUID, THIRST) > 0 && GET_COND(ch, THIRST) == UNLIMITED) || (get_generic_value_by_vnum(liquid, GENERIC_LIQUID, FULL) > 0 && GET_COND(ch, FULL) == UNLIMITED) || (get_generic_value_by_vnum(liquid, GENERIC_LIQUID, DRUNK) > 0 && GET_COND(ch, DRUNK) == UNLIMITED)) {
		// if theirs is unlimited
		amount = 1;
	}
	else {
		// how many hours of thirst I have, divided by how much thirst it gives per hour
		thirst_amt = GET_COND(ch, THIRST) == UNLIMITED ? 1 : (((double) GET_COND(ch, THIRST) / REAL_UPDATES_PER_MUD_HOUR) / (double) get_generic_value_by_vnum(liquid, GENERIC_LIQUID, THIRST));
		hunger_amt = GET_COND(ch, FULL) == UNLIMITED ? 1 : (((double) GET_COND(ch, FULL) / REAL_UPDATES_PER_MUD_HOUR) / (double) get_generic_value_by_vnum(liquid, GENERIC_LIQUID, FULL));
		
		// poor man's round-up
		if (((int)(thirst_amt * 10)) % 10 > 0) {
			thirst_amt += 1;
		}
		// poor man's round-up
		if (((int)(hunger_amt * 10)) % 10 > 0) {
			hunger_amt += 1;
		}
	
		// whichever is more
		amount = MAX((int)thirst_amt, (int)hunger_amt);
	
		// if it causes drunkenness, minimum of 1
		if (get_generic_value_by_vnum(liquid, GENERIC_LIQUID, DRUNK) > 0) {
			amount = MAX(1, amount);
		}
	}
	
	// amount is now the number of gulps to take to fill the player
	
	if (obj) {
		// bound by contents available
		amount = MIN(GET_DRINK_CONTAINER_CONTENTS(obj), amount);
	}
	
	// apply effects
	if (liquid == LIQ_BLOOD) {
		GET_BLOOD(ch) = MIN(GET_MAX_BLOOD(ch), GET_BLOOD(ch) + amount);
	}
	
	// -1 to remove condition, amount = number of gulps
	gain_condition(ch, THIRST, -1 * get_generic_value_by_vnum(liquid, GENERIC_LIQUID, THIRST) * REAL_UPDATES_PER_MUD_HOUR * amount);
	gain_condition(ch, FULL, -1 * get_generic_value_by_vnum(liquid, GENERIC_LIQUID, FULL) * REAL_UPDATES_PER_MUD_HOUR * amount);
	// drunk goes positive instead of negative
	gain_condition(ch, DRUNK, 1 * get_generic_value_by_vnum(liquid, GENERIC_LIQUID, DRUNK) * REAL_UPDATES_PER_MUD_HOUR * amount);

	// messages based on what changed
	if (GET_COND(ch, DRUNK) > 150 && get_generic_value_by_vnum(liquid, GENERIC_LIQUID, DRUNK) != 0) {
		send_to_char("You feel drunk.\r\n", ch);
	}
	if (GET_COND(ch, THIRST) < 75 && get_generic_value_by_vnum(liquid, GENERIC_LIQUID, THIRST) != 0) {
		send_to_char("You don't feel thirsty any more.\r\n", ch);
	}
	if (GET_COND(ch, FULL) < 75 && get_generic_value_by_vnum(liquid, GENERIC_LIQUID, FULL) != 0) {
		send_to_char("You are full.\r\n", ch);
	}

	if (obj) {
		GET_OBJ_VAL(obj, VAL_DRINK_CONTAINER_CONTENTS) -= amount;
		if (GET_DRINK_CONTAINER_CONTENTS(obj) <= 0) {	/* The last bit */
			GET_OBJ_VAL(obj, VAL_DRINK_CONTAINER_TYPE) = 0;
			GET_OBJ_TIMER(obj) = UNLIMITED;
		}
		
		// ensure binding
		if (!IS_NPC(ch) && OBJ_FLAGGED(obj, OBJ_BIND_FLAGS)) {
			bind_obj_to_player(obj, ch);
			reduce_obj_binding(obj, ch);
		}
	}
}


ACMD(do_drop) {	
	obj_data *obj, *next_obj;
	byte mode = SCMD_DROP;
	int this, dotmode, amount = 0, multi, coin_amt;
	empire_data *coin_emp;
	const char *sname;
	bool any = FALSE;
	char *argpos;

	switch (subcmd) {
		case SCMD_JUNK:
			sname = "junk";
			mode = SCMD_JUNK;
			break;
		default:
			sname = "drop";
			break;
	}
	
	// drop coins?
	if ((argpos = find_coin_arg(argument, &coin_emp, &coin_amt, FALSE)) > argument && coin_amt > 0) {
		perform_drop_coins(ch, coin_emp, coin_amt, mode);
		return;
	}

	argument = one_argument(argument, arg);

	if (!*arg) {
		sprintf(buf, "What do you want to %s?\r\n", sname);
		send_to_char(buf, ch);
		return;
	}
	else if (is_number(arg)) {
		multi = atoi(arg);
		one_argument(argument, arg);
		if (multi <= 0)
			send_to_char("Yeah, that makes sense.\r\n", ch);
		else if (!*arg) {
			sprintf(buf, "What do you want to %s %d of?\r\n", sname, multi);
			send_to_char(buf, ch);
			}
		else if (!(obj = get_obj_in_list_vis(ch, arg, ch->carrying))) {
			sprintf(buf, "You don't seem to have any %ss.\r\n", arg);
			send_to_char(buf, ch);
		}
		else {
			do {
				next_obj = get_obj_in_list_vis(ch, arg, obj->next_content);
				this = perform_drop(ch, obj, mode, sname);
				obj = next_obj;
				if (this == -1) {
					break;
				}
				else {
					amount += this;
				}
			} while (obj && --multi);
		}
	}
	else {
		dotmode = find_all_dots(arg);

		/* Can't junk all */
		if ((dotmode == FIND_ALL) && (subcmd == SCMD_JUNK)) {
			send_to_char("You can't junk EVERYTHING!\r\n", ch);
			return;
		}
		if (dotmode == FIND_ALL) {
			if (!ch->carrying)
				send_to_char("You don't seem to be carrying anything.\r\n", ch);
			else {
				for (obj = ch->carrying; obj; obj = next_obj) {
					next_obj = obj->next_content;
					
					if (OBJ_FLAGGED(obj, OBJ_KEEP)) {
						continue;
					}
					
					this = perform_drop(ch, obj, mode, sname);
					if (this == -1) {
						break;
					}
					else {
						amount += this;
						any = TRUE;
					}
				}
				
				if (!any) {
					msg_to_char(ch, "You don't have anything that isn't marked 'keep'.\r\n");
				}
			}
		}
		else if (dotmode == FIND_ALLDOT) {
			if (!*arg) {
				sprintf(buf, "What do you want to %s all of?\r\n", sname);
				send_to_char(buf, ch);
				return;
			}
			if (!(obj = get_obj_in_list_vis(ch, arg, ch->carrying))) {
				sprintf(buf, "You don't seem to have any %ss.\r\n", arg);
				send_to_char(buf, ch);
				return;
			}
			while (obj) {
				next_obj = get_obj_in_list_vis(ch, arg, obj->next_content);
				if (OBJ_FLAGGED(obj, OBJ_KEEP)) {
					obj = next_obj;
					continue;
				}
				
				this = perform_drop(ch, obj, mode, sname);
				obj = next_obj;
				if (this == -1) {
					break;
				}
				else {
					amount += this;
					any = TRUE;
				}
			}
			
			if (!any) {
				msg_to_char(ch, "You don't have any that aren't marked 'keep'.\r\n");
			}
		}
		else {
			if (!(obj = get_obj_in_list_vis(ch, arg, ch->carrying))) {
				sprintf(buf, "You don't seem to have %s %s.\r\n", AN(arg), arg);
				send_to_char(buf, ch);
			}
			else {
				amount += perform_drop(ch, obj, mode, sname);
			}
		}
	}
}


ACMD(do_eat) {
	extern bool check_vampire_sun(char_data *ch, bool message);
	void taste_blood(char_data *ch, char_data *vict);
	
	bool extract = FALSE, will_buff = FALSE;
	char buf[MAX_STRING_LENGTH];
	struct affected_type *af;
	struct obj_apply *apply;
	obj_data *food;
	int eat_hours;

	one_argument(argument, arg);
	
	// 1. basic validation
	if (REAL_NPC(ch))		/* Cannot use GET_COND() on mobs. */
		return;
	if (!*arg) {
		send_to_char("Eat what?\r\n", ch);
		return;
	}
	if (!(food = get_obj_in_list_vis(ch, arg, ch->carrying))) {
		if (!(food = get_obj_in_list_vis(ch, arg, ROOM_CONTENTS(IN_ROOM(ch))))) {
			// special case: Taste Blood
			char_data *vict;
			if (subcmd == SCMD_TASTE && IS_VAMPIRE(ch) && has_ability(ch, ABIL_TASTE_BLOOD) && (vict = get_char_vis(ch, arg, FIND_CHAR_ROOM))) {
				if (check_vampire_sun(ch, TRUE) && !ABILITY_TRIGGERS(ch, vict, NULL, ABIL_TASTE_BLOOD)) {
					taste_blood(ch, vict);
				}
				return;
			}
			else {
				sprintf(buf, "You don't seem to have %s %s.\r\n", AN(arg), arg);
				send_to_char(buf, ch);
				return;
			}
		}
	}
	if (GET_OBJ_TYPE(food) == ITEM_DRINKCON) {
		do_drink(ch, argument, 0, subcmd == SCMD_TASTE ? SCMD_SIP : SCMD_DRINK);
		return;
	}
	if ((GET_OBJ_TYPE(food) != ITEM_FOOD)) {
		send_to_char("You can't eat THAT!\r\n", ch);
		return;
	}
	if (!bind_ok(food, ch)) {
		msg_to_char(ch, "You can't eat something that's bound to someone else.\r\n");
		return;
	}
	
	// 2. determine how much they would eat and whether or not there's a buff
	if (subcmd == SCMD_EAT) {
		will_buff = (GET_OBJ_APPLIES(food) || GET_OBJ_AFF_FLAGS(food));
		eat_hours = GET_FOOD_HOURS_OF_FULLNESS(food);
	}
	else {	// just tasting
		eat_hours = 1;
		will_buff = FALSE;
	}

	/* check trigger */
	if (!consume_otrigger(food, ch, OCMD_EAT)) {
		return;
	}
	
	// 3. apply caps
	if (will_buff) {
		// limit to 24 hours at once (1 day)
		eat_hours = MIN(eat_hours, 24);
	}
	else {
		// limit to how hungry they are
		eat_hours = MIN(eat_hours, (GET_COND(ch, FULL) / REAL_UPDATES_PER_MUD_HOUR));
	}
	eat_hours = MAX(eat_hours, 0);
	
	// stomach full: only if we're not using it for a buff effect
	if (eat_hours == 0 && GET_COND(ch, FULL) != UNLIMITED && !will_buff) {
		send_to_char("You are too full to eat more!\r\n", ch);
		return;
	}
	
	// 4. ready to eat
	gain_condition(ch, FULL, -1 * eat_hours * REAL_UPDATES_PER_MUD_HOUR);
	if (IS_FOOD(food)) {
		GET_OBJ_VAL(food, VAL_FOOD_HOURS_OF_FULLNESS) -= eat_hours;
		extract = (GET_FOOD_HOURS_OF_FULLNESS(food) <= 0);
	}
	
	// 5. messaging
	if (extract || subcmd == SCMD_EAT) {
		// message to char
		if (has_custom_message(food, OBJ_CUSTOM_EAT_TO_CHAR)) {
			act(get_custom_message(food, OBJ_CUSTOM_EAT_TO_CHAR), FALSE, ch, food, NULL, TO_CHAR);
		}
		else {
			snprintf(buf, sizeof(buf), "You eat %s$p.", (extract ? "" : "some of "));
			act(buf, FALSE, ch, food, NULL, TO_CHAR);
		}

		// message to room
		if (has_custom_message(food, OBJ_CUSTOM_EAT_TO_ROOM)) {
			act(get_custom_message(food, OBJ_CUSTOM_EAT_TO_ROOM), FALSE, ch, food, NULL, TO_ROOM);
		}
		else {
			snprintf(buf, sizeof(buf), "$n eats %s$p.", (extract ? "" : "some of "));
			act(buf, TRUE, ch, food, NULL, TO_ROOM);
		}
	}
	else {
		// just tasting
		act("You nibble a little bit of $p.", FALSE, ch, food, 0, TO_CHAR);
		act("$n tastes a little bit of $p.", TRUE, ch, food, 0, TO_ROOM);
	}
	
	// 6. apply buffs
	if (will_buff && eat_hours > 0) {
		// ensure scaled
		if (OBJ_FLAGGED(food, OBJ_SCALABLE)) {
			scale_item_to_level(food, 1);	// minimum level
		}
		
		// remove any old buffs
		affect_from_char(ch, ATYPE_WELL_FED, FALSE);
		
		if (GET_OBJ_AFF_FLAGS(food)) {
			af = create_flag_aff(ATYPE_WELL_FED, eat_hours MUD_HOURS, GET_OBJ_AFF_FLAGS(food), ch);
			affect_to_char(ch, af);
			free(af);
		}

		LL_FOREACH(GET_OBJ_APPLIES(food), apply) {
			af = create_mod_aff(ATYPE_WELL_FED, eat_hours MUD_HOURS, apply->location, apply->modifier, ch);
			affect_to_char(ch, af);
			free(af);
		}
		
		msg_to_char(ch, "You feel well-fed.\r\n");
	}
	else if (GET_COND(ch, FULL) < 75) {	// additional messages
		send_to_char("You are full.\r\n", ch);
	}
	
	// 7. cleanup
	if (extract) {
		extract_obj(food);
	}
	else {
		if (!IS_NPC(ch) && OBJ_FLAGGED(food, OBJ_BIND_FLAGS)) {
			bind_obj_to_player(food, ch);
			reduce_obj_binding(food, ch);
		}
	}
}


ACMD(do_exchange) {
	int dotmode, carrying, amount, new;
	empire_data *emp, *coin_emp;
	char buf[MAX_STRING_LENGTH];
	struct coin_data *coin;
	obj_data *obj, *next_obj;
	double rate;
	char *pos;
	
	one_argument(argument, arg);
	
	if (IS_NPC(ch)) {
		msg_to_char(ch, "NPCs can't exchange anything.\r\n");
	}
	else if (!room_has_function_and_city_ok(IN_ROOM(ch), FNC_MINT | FNC_VAULT)) {
		msg_to_char(ch, "You can't exchange treasure for coins here.\r\n");
	}
	else if (!IS_COMPLETE(IN_ROOM(ch))) {
		msg_to_char(ch, "You need to finish building first.\r\n");
	}
	else if (!(emp = ROOM_OWNER(IN_ROOM(ch)))) {
		msg_to_char(ch, "This building does not belong to any empire, and can't exchange coins.\r\n");
	}
	else if (!EMPIRE_HAS_TECH(emp, TECH_COMMERCE)) {
		msg_to_char(ch, "This empire does not have Commerce, and cannot exchange coins.\r\n");
	}
	else if (!can_use_room(ch, IN_ROOM(ch), GUESTS_ALLOWED)) {
		msg_to_char(ch, "You don't have permission to exchange anything here.\r\n");
	}
	else if (!*arg) {
		msg_to_char(ch, "Exchange what for coins?\r\n");
	}
	else if ((pos = find_coin_arg(argument, &coin_emp, &amount, FALSE)) > argument && amount > 0) {
		// exchanging coins
		if (!(coin = find_coin_entry(GET_PLAYER_COINS(ch), coin_emp))) {
			msg_to_char(ch, "You don't have any %s coins.\r\n", (coin_emp ? EMPIRE_ADJECTIVE(coin_emp) : "of those"));
		}
		else if (coin_emp == emp) {
			msg_to_char(ch, "You can't exchange coins for the same type of coins.\r\n");
		}
		else if (coin->amount < amount) {
			msg_to_char(ch, "You only have %s.\r\n", money_amount(coin_emp, coin->amount));
		}
		else if ((rate = exchange_rate(coin_emp, emp)) < 0.01) {
			msg_to_char(ch, "Those coins have no value here.\r\n");
		}
		else if (EMPIRE_COINS(emp) < (new = (int)(amount * rate))) {
			msg_to_char(ch, "This empire doesn't have enough coins to make that exchange.\r\n");
		}
		else if (new <= 0) {
			msg_to_char(ch, "You wouldn't get anything for that at these exchange rates.\r\n");
		}
		else {
			// success!
			strcpy(buf, money_amount(coin_emp, amount));
			msg_to_char(ch, "You exchange %s for %s.\r\n", buf, money_amount(emp, new));
			act("$n exchanges some coins.", TRUE, ch, NULL, NULL, TO_ROOM);
			decrease_coins(ch, coin_emp, amount);
			increase_coins(ch, emp, new);
			
			// theoretically these had the same value so empire's coinage does not change
		}
	}
	else {
		// exchanging objs
		dotmode = find_all_dots(arg);
		
		if (dotmode == FIND_ALL) {
			carrying = IS_CARRYING_N(ch);
			
			for (obj = ch->carrying; obj; obj = next_obj) {
				next_obj = obj->next_content;
				
				if (!OBJ_FLAGGED(obj, OBJ_KEEP)) {
					continue;
				}
				
				if (!perform_exchange(ch, obj, emp)) {
					break;
				}
			}
			
			if (carrying == IS_CARRYING_N(ch)) {
				msg_to_char(ch, "You don't have anything that could be exchanged.\r\n");
			}
		}
		else if (dotmode == FIND_ALLDOT) {
			if (!*arg) {
				msg_to_char(ch, "Exchange all of what?\r\n");
			}
			else if (!(obj = get_obj_in_list_vis(ch, arg, ch->carrying))) {
				msg_to_char(ch, "You don't seem to have any %ss to exchange.\r\n", arg);
			}
			else {
				carrying = IS_CARRYING_N(ch);
			
				while (obj) {
					next_obj = get_obj_in_list_vis(ch, arg, obj->next_content);
					if (!OBJ_FLAGGED(obj, OBJ_KEEP)) {
						if (!perform_exchange(ch, obj, emp)) {
							break;
						}
					}
					obj = next_obj;
				}

				if (carrying == IS_CARRYING_N(ch)) {
					msg_to_char(ch, "You don't have any %ss that could be exchanged.\r\n", arg);
				}
			}
		}
		else {
			if (!(obj = get_obj_in_list_vis(ch, arg, ch->carrying))) {
				msg_to_char(ch, "You don't seem to have %s %s.\r\n", AN(arg), arg);
			}
			else if (!IS_WEALTH_ITEM(obj) || GET_WEALTH_VALUE(obj) <= 0 || GET_OBJ_VNUM(obj) == NOTHING) {
				msg_to_char(ch, "You can't exchange that.\r\n");
			}
			else {
				perform_exchange(ch, obj, emp);
			}
		}
	}
}


ACMD(do_get) {
	void do_get_from_vehicle(char_data *ch, vehicle_data *veh, char *arg, int mode, int howmany);

	char arg1[MAX_INPUT_LENGTH], arg2[MAX_INPUT_LENGTH], arg3[MAX_INPUT_LENGTH];
	int cont_dotmode, found = 0, mode;
	vehicle_data *find_veh, *veh;
	obj_data *cont;
	char_data *tmp_char;

	argument = two_arguments(argument, arg1, arg2);
	one_argument(argument, arg3);

	if (IS_NPC(ch) && AFF_FLAGGED(ch, AFF_CHARM)) {
		msg_to_char(ch, "Charmed NPCs cannot pick items up.\r\n");
	}
	else if (!*arg1)
		send_to_char("Get what?\r\n", ch);
	else if (!*arg2)
		get_from_room(ch, arg1, 1);
	else if (is_number(arg1) && !*arg3)
		get_from_room(ch, arg2, atoi(arg1));
	else {
		int amount = 1;
		if (is_number(arg1)) {
			amount = atoi(arg1);
			strcpy(arg1, arg2);
			strcpy(arg2, arg3);
		}
		cont_dotmode = find_all_dots(arg2);
		if (cont_dotmode == FIND_INDIV) {
			mode = generic_find(arg2, FIND_OBJ_INV | FIND_OBJ_ROOM | FIND_OBJ_EQUIP | FIND_VEHICLE_ROOM | FIND_VEHICLE_INSIDE, ch, &tmp_char, &cont, &find_veh);
			
			if (find_veh) {
				// pass off to vehicle handler
				do_get_from_vehicle(ch, find_veh, arg1, mode, amount);
			}
			else if (!cont) {
				sprintf(buf, "You don't have %s %s.\r\n", AN(arg2), arg2);
				send_to_char(buf, ch);
			}
			else if (GET_OBJ_TYPE(cont) != ITEM_CONTAINER && !IS_CORPSE(cont))
				act("$p is not a container.", FALSE, ch, cont, 0, TO_CHAR);
			else {
				get_from_container(ch, cont, arg1, mode, amount);
			}
		}
		else {
			if (cont_dotmode == FIND_ALLDOT && !*arg2) {
				send_to_char("Get from all of what?\r\n", ch);
				return;
			}
			LL_FOREACH2(ROOM_VEHICLES(IN_ROOM(ch)), veh, next_in_room) {
				if (CAN_SEE_VEHICLE(ch, veh) && VEH_FLAGGED(veh, VEH_CONTAINER) && (cont_dotmode == FIND_ALL || isname(arg2, VEH_KEYWORDS(veh)))) {
					found = 1;
					do_get_from_vehicle(ch, veh, arg1, FIND_OBJ_ROOM, amount);
				}
			}
			for (cont = ch->carrying; cont; cont = cont->next_content) {
				if (CAN_SEE_OBJ(ch, cont) && (cont_dotmode == FIND_ALL || isname(arg2, GET_OBJ_KEYWORDS(cont)))) {
					if (GET_OBJ_TYPE(cont) == ITEM_CONTAINER || IS_CORPSE(cont)) {
						found = 1;
						get_from_container(ch, cont, arg1, FIND_OBJ_INV, amount);
					}
					else if (cont_dotmode == FIND_ALLDOT) {
						found = 1;
						act("$p is not a container.", FALSE, ch, cont, 0, TO_CHAR);
					}
				}
			}
			for (cont = ROOM_CONTENTS(IN_ROOM(ch)); cont; cont = cont->next_content) {
				if (CAN_SEE_OBJ(ch, cont) && (cont_dotmode == FIND_ALL || isname(arg2, GET_OBJ_KEYWORDS(cont)))) {
					if (GET_OBJ_TYPE(cont) == ITEM_CONTAINER || IS_CORPSE(cont)) {
						get_from_container(ch, cont, arg1, FIND_OBJ_ROOM, amount);
						found = 1;
					}
					else if (cont_dotmode == FIND_ALLDOT) {
						act("$p is not a container.", FALSE, ch, cont, 0, TO_CHAR);
						found = 1;
					}
				}
			}
			if (!found) {
				if (cont_dotmode == FIND_ALL)
					send_to_char("You can't seem to find any containers.\r\n", ch);
				else {
					sprintf(buf, "You can't seem to find any %ss here.\r\n", arg2);
					send_to_char(buf, ch);
				}
			}
		}
	}
}


ACMD(do_give) {
	int amount, dotmode, coin_amt;
	char_data *vict;
	obj_data *obj, *next_obj;
	char *argpos;
	empire_data *coin_emp;
	bool any = FALSE;
	
	// give coins?
	if ((argpos = find_coin_arg(argument, &coin_emp, &coin_amt, FALSE)) > argument && coin_amt > 0) {
		argument = one_argument(argpos, arg);
		if ((vict = give_find_vict(ch, arg))) {
			perform_give_coins(ch, vict, coin_emp, coin_amt);
		}
		return;
	}
	
	// otherwise continue with give object
	argument = one_argument(argument, arg);

	if (!*arg)
		send_to_char("Give what to whom?\r\n", ch);
	else if (is_number(arg)) {
		amount = atoi(arg);
		argument = one_argument(argument, arg);
		if (!*arg) {	/* Give multiple code. */
			sprintf(buf, "What do you want to give %d of?\r\n", amount);
			send_to_char(buf, ch);
		}
		else if (!(vict = give_find_vict(ch, argument))) {
			return;
		}
		else if (!(obj = get_obj_in_list_vis(ch, arg, ch->carrying))) {
			sprintf(buf, "You don't seem to have any %ss.\r\n", arg);
			send_to_char(buf, ch);
		}
		else {
			while (obj && amount > 0) {
				next_obj = get_obj_in_list_vis(ch, arg, obj->next_content);
				
				if (!OBJ_FLAGGED(obj, OBJ_KEEP)) {
					perform_give(ch, vict, obj);
					--amount;
					any = TRUE;
				}
				
				obj = next_obj;
			}
			
			if (!any) {
				msg_to_char(ch, "You don't seem to have any of those that aren't set 'keep'.\r\n");
			}
		}
	}
	else {
		one_argument(argument, buf1);
		if (!(vict = give_find_vict(ch, buf1)))
			return;
		
		dotmode = find_all_dots(arg);
		if (dotmode == FIND_INDIV) {
			if (!(obj = get_obj_in_list_vis(ch, arg, ch->carrying))) {
				sprintf(buf, "You don't seem to have %s %s.\r\n", AN(arg), arg);
				send_to_char(buf, ch);
			}
			else
				perform_give(ch, vict, obj);
		}
		else {
			if (dotmode == FIND_ALLDOT && !*arg) {
				send_to_char("All of what?\r\n", ch);
				return;
			}
			if (!ch->carrying)
				send_to_char("You don't seem to be holding anything.\r\n", ch);
			else {
				for (obj = ch->carrying; obj; obj = next_obj) {
					next_obj = obj->next_content;
					if (CAN_SEE_OBJ(ch, obj) && !OBJ_FLAGGED(obj, OBJ_KEEP) && ((dotmode == FIND_ALL || isname(arg, GET_OBJ_KEYWORDS(obj))))) {
						perform_give(ch, vict, obj);
						any = TRUE;
					}
				}
				
				if (!any) {
					msg_to_char(ch, "You don't seem to have any of those that aren't set 'keep'.\r\n");
				}
			}
		}
	}
}


// do_hold <-- search alias
ACMD(do_grab) {
	obj_data *obj;

	one_argument(argument, arg);

	if (IS_NPC(ch)) {
		msg_to_char(ch, "NPCs may not hold items.\r\n");
	}
	else if (!*arg)
		send_to_char("Hold what?\r\n", ch);
	else if (!(obj = get_obj_in_list_vis(ch, arg, ch->carrying))) {
		sprintf(buf, "You don't seem to have %s %s.\r\n", AN(arg), arg);
		send_to_char(buf, ch);
	}
	else if (!can_wear_item(ch, obj, TRUE)) {
		// sends own messages
	}
	else if (CAN_WEAR(obj, ITEM_WEAR_RANGED)) {
		if (GET_EQ(ch, WEAR_RANGED)) {
			perform_remove(ch, WEAR_RANGED);
		}
		perform_wear(ch, obj, WEAR_RANGED);
	}
	else if (CAN_WEAR(obj, ITEM_WEAR_HOLD)) {
		if (GET_EQ(ch, WEAR_WIELD) && OBJ_FLAGGED(GET_EQ(ch, WEAR_WIELD), OBJ_TWO_HANDED)) {
			msg_to_char(ch, "You can't hold an item while wielding a two-handed weapon.\r\n");
		}
		else {
			// remove existing item
			if (GET_EQ(ch, WEAR_HOLD)) {
				perform_remove(ch, WEAR_HOLD);
			}
			perform_wear(ch, obj, WEAR_HOLD);
		}
	}
	else {
		send_to_char("You can't hold that.\r\n", ch);
	}
}


ACMD(do_identify) {
	char_data *tmp_char;
	vehicle_data *veh;
	obj_data *obj;
	
	one_argument(argument, arg);
	
	if (GET_POS(ch) == POS_FIGHTING) {
		msg_to_char(ch, "You're too busy to do that now!\r\n");
	}
	else if (!*arg) {
		msg_to_char(ch, "Identify what object?\r\n");
	}
	else if (!generic_find(arg, FIND_OBJ_INV | FIND_OBJ_ROOM | FIND_OBJ_EQUIP | FIND_VEHICLE_ROOM | FIND_VEHICLE_INSIDE, ch, &tmp_char, &obj, &veh)) {
		msg_to_char(ch, "You see nothing like that here.\r\n");
	}
	else if (obj) {
		charge_ability_cost(ch, NOTHING, 0, NOTHING, 0, WAIT_OTHER);
		act("$n identifies $p.", TRUE, ch, obj, NULL, TO_ROOM);
		identify_obj_to_char(obj, ch);
	}
	else if (veh) {
		charge_ability_cost(ch, NOTHING, 0, NOTHING, 0, WAIT_OTHER);
		act("$n identifies $V.", TRUE, ch, NULL, veh, TO_ROOM);
		identify_vehicle_to_char(veh, ch);
	}
}


ACMD(do_keep) {
	char arg[MAX_INPUT_LENGTH];
	obj_data *obj, *next_obj;
	int dotmode, mode = SCMD_KEEP;
	const char *sname;

	// validate mode
	switch (subcmd) {
		case SCMD_KEEP: {
			sname = "keep";
			mode = SCMD_KEEP;
			break;
		}
		case SCMD_UNKEEP:
		default: {
			sname = "unkeep";
			mode = SCMD_UNKEEP;
			break;
		}
	}

	argument = one_argument(argument, arg);

	if (!*arg) {
		sprintf(buf, "What do you want to %s?\r\n", sname);
		send_to_char(buf, ch);
		return;
	}
	
	dotmode = find_all_dots(arg);

	if (dotmode == FIND_ALL) {
		if (!ch->carrying) {
			send_to_char("You don't seem to be carrying anything.\r\n", ch);
		}
		else {
			for (obj = ch->carrying; obj; obj = next_obj) {
				next_obj = obj->next_content;
				
				if (mode == SCMD_KEEP) {
					SET_BIT(GET_OBJ_EXTRA(obj), OBJ_KEEP);
				}
				else {
					REMOVE_BIT(GET_OBJ_EXTRA(obj), OBJ_KEEP);
				}
			}
			
			msg_to_char(ch, "You %s all items in your inventory.\r\n", sname);
		}
	}
	else if (dotmode == FIND_ALLDOT) {
		if (!*arg) {
			msg_to_char(ch, "What do you want to %s all of?\r\n", sname);
			return;
		}
		if (!(obj = get_obj_in_list_vis(ch, arg, ch->carrying))) {
			msg_to_char(ch, "You don't seem to have any %ss.\r\n", arg);
		}
		while (obj) {
			next_obj = get_obj_in_list_vis(ch, arg, obj->next_content);
			if (mode == SCMD_KEEP) {
				SET_BIT(GET_OBJ_EXTRA(obj), OBJ_KEEP);
			}
			else {
				REMOVE_BIT(GET_OBJ_EXTRA(obj), OBJ_KEEP);
			}
			sprintf(buf, "You %s $p.", sname);
			act(buf, FALSE, ch, obj, NULL, TO_CHAR);
			obj = next_obj;
		}
	}
	else {
		if (!(obj = get_obj_in_list_vis(ch, arg, ch->carrying))) {
			msg_to_char(ch, "You don't seem to have %s %s.\r\n", AN(arg), arg);
		}
		else {
			if (mode == SCMD_KEEP) {
				SET_BIT(GET_OBJ_EXTRA(obj), OBJ_KEEP);
			}
			else {
				REMOVE_BIT(GET_OBJ_EXTRA(obj), OBJ_KEEP);
			}
			sprintf(buf, "You %s $p.", sname);
			act(buf, FALSE, ch, obj, NULL, TO_CHAR);
		}
	}
}


ACMD(do_light) {
	void do_light_vehicle(char_data *ch, vehicle_data *veh, obj_data *flint);
	
	obj_data *obj, *flint = NULL;
	bool magic = !IS_NPC(ch) && has_ability(ch, ABIL_TOUCH_OF_FLAME);
	vehicle_data *veh;

	one_argument(argument, arg);

	if (!magic) {
		flint = get_obj_in_list_num(o_FLINT_SET, ch->carrying);
	}

	if (!*arg)
		msg_to_char(ch, "Light what?\r\n");
	else if (!IS_NPC(ch) && !magic && !flint)
		msg_to_char(ch, "You don't have a flint set to light that with.\r\n");
	else if (!(obj = get_obj_in_list_vis(ch, arg, ch->carrying)) && !(obj = get_obj_in_list_vis(ch, arg, ROOM_CONTENTS(IN_ROOM(ch))))) {
		// try burning a vehicle
		if ((veh = get_vehicle_in_room_vis(ch, arg))) {
			do_light_vehicle(ch, veh, flint);
		}
		else {
			msg_to_char(ch, "You don't have a %s.\r\n", arg);
		}
	}
	else if (!has_interaction(obj->interactions, INTERACT_LIGHT)) {
		msg_to_char(ch, "You can't light that!\r\n");
	}
	else {
		if (magic) {
			act("You click your fingers and $p catches fire!", FALSE, ch, obj, NULL, TO_CHAR);
			act("$n clicks $s fingers and $p catches fire!", FALSE, ch, obj, NULL, TO_ROOM);
			gain_ability_exp(ch, ABIL_TOUCH_OF_FLAME, 15);
		}
		else if (flint) {
			act("You strike $p and light $P.", FALSE, ch, flint, obj, TO_CHAR);
			act("$n strikes $p and lights $P.", FALSE, ch, flint, obj, TO_ROOM);
		}
		else {
			act("You light $P.", FALSE, ch, NULL, obj, TO_CHAR);
			act("$n lights $P.", FALSE, ch, NULL, obj, TO_ROOM);
		}
		
		// will extract no matter what happens here
		empty_obj_before_extract(obj);
		run_interactions(ch, obj->interactions, INTERACT_LIGHT, IN_ROOM(ch), NULL, obj, light_obj_interact);
		extract_obj(obj);
		command_lag(ch, WAIT_OTHER);
	}
}


ACMD(do_list) {
	char buf[MAX_STRING_LENGTH * 2], line[MAX_STRING_LENGTH], rep[256], tmp[256], matching[MAX_INPUT_LENGTH];
	struct shop_temp_list *stl, *shop_list = NULL;
	struct shop_item *item;
	bool any, this;
	obj_data *obj;
	size_t size;
	bool ok;
	
	skip_spaces(&argument);	// optional filter
	
	// find shops
	shop_list = build_available_shop_list(ch);
	any = FALSE;
	
	if (*argument) {
		snprintf(matching, sizeof(matching), " items matching '%s'", argument);
	}
	else {
		*matching = '\0';
	}
	
	size = 0;
	*buf = '\0';

	// now show any shops available
	LL_FOREACH(shop_list, stl) {
		this = FALSE;
		
		// the nopes
		if (SHOP_FLAGGED(stl->shop, SHOP_IN_DEVELOPMENT) && !IS_IMMORTAL(ch)) {
			continue;	// in-dev
		}
		
		// list of items
		LL_FOREACH(SHOP_ITEMS(stl->shop), item) {
			if (!(obj = obj_proto(item->vnum))) {
				continue;	// no obj
			}
			if (*argument) {	// search option
				ok = multi_isname(argument, GET_OBJ_KEYWORDS(obj));
				if (!ok) {
					ok = (item->currency == NOTHING && !str_cmp(argument, "coins"));
				}
				if (!ok) {
					ok = multi_isname(argument, get_generic_string_by_vnum(item->currency, GENERIC_CURRENCY, WHICH_CURRENCY(item->cost)));
				}
				
				if (!ok) {
					continue;	// search option
				}
			}
			
			if (!this) {
				this = TRUE;
				
				if (SHOP_ALLEGIANCE(stl->shop)) {
					snprintf(rep, sizeof(rep), " (%s)", FCT_NAME(SHOP_ALLEGIANCE(stl->shop)));
				}
				else {
					*rep = '\0';
				}
				
				if (stl->from_mob) {
					strcpy(tmp, PERS(stl->from_mob, ch, FALSE));
					snprintf(line, sizeof(line), "%s%s%s sells%s:\r\n", (*buf ? "\r\n" : ""), CAP(tmp), rep, matching);
				}
				else if (stl->from_obj) {
					strcpy(tmp, GET_OBJ_SHORT_DESC(stl->from_obj));
					snprintf(line, sizeof(line), "%s%s%s sells%s:\r\n", (*buf ? "\r\n" : ""), CAP(tmp), rep, matching);
				}
				else {
					snprintf(line, sizeof(line), "%sYou can %sbuy%s%s:\r\n", (*buf ? "\r\n" : ""), (*buf ? "also " : ""), rep, matching);
				}
				
				if (size + strlen(line) < sizeof(buf)) {
					strcat(buf, line);
					size += strlen(line);
					any = TRUE;
				}
				else {
					break;
				}
			}
			
			if (SHOP_ALLEGIANCE(stl->shop) && item->min_rep != REP_NONE) {
				snprintf(rep, sizeof(rep), ", %s reputation", reputation_levels[rep_const_to_index(item->min_rep)].name);
			}
			else {
				*rep = '\0';
			}
			
			snprintf(line, sizeof(line), " - %s (%d %s%s)\r\n", GET_OBJ_SHORT_DESC(obj), item->cost, (item->currency == NOTHING ? "coins" : get_generic_string_by_vnum(item->currency, GENERIC_CURRENCY, WHICH_CURRENCY(item->cost))), rep);
			
			if (size + strlen(line) < sizeof(buf)) {
				strcat(buf, line);
				size += strlen(line);
				any = TRUE;
			}
			else {
				break;
			}
		}
	}

	if (any) {
		if (ch->desc) {
			page_string(ch->desc, buf, TRUE);
		}
	}
	else {
		msg_to_char(ch, "There's nothing for sale here%s.\r\n", (*argument ? " by that name" : ""));
	}

	free_shop_temp_list(shop_list);
}


ACMD(do_pour) {	
	char arg1[MAX_INPUT_LENGTH];
	char arg2[MAX_INPUT_LENGTH];
	obj_data *from_obj = NULL, *to_obj = NULL;
	int amount;

	two_arguments(argument, arg1, arg2);

	if (subcmd == SCMD_POUR) {
		if (!*arg1) {		/* No arguments */
			send_to_char("From what do you want to pour?\r\n", ch);
			return;
		}
		if (!(from_obj = get_obj_in_list_vis(ch, arg1, ch->carrying))) {
			send_to_char("You can't find it!\r\n", ch);
			return;
		}
		if (GET_OBJ_TYPE(from_obj) != ITEM_DRINKCON) {
			send_to_char("You can't pour from that!\r\n", ch);
			return;
		}
	}
	if (subcmd == SCMD_FILL) {
		if (!*arg1) {		/* no arguments */
			send_to_char("What do you want to fill?  And from what are you filling it?\r\n", ch);
			return;
		}
		if (!(to_obj = get_obj_in_list_vis(ch, arg1, ch->carrying))) {
			send_to_char("You can't find it!\r\n", ch);
			return;
		}
		if (GET_OBJ_TYPE(to_obj) != ITEM_DRINKCON) {
			act("You can't fill $p!", FALSE, ch, to_obj, 0, TO_CHAR);
			return;
		}
		if (!*arg2) {		/* no 2nd argument */
			if (ROOM_SECT_FLAGGED(IN_ROOM(ch), SECTF_DRINK) || find_flagged_sect_within_distance_from_char(ch, SECTF_DRINK, NOBITS, 1) || (room_has_function_and_city_ok(IN_ROOM(ch), FNC_DRINK_WATER | FNC_TAVERN) && IS_COMPLETE(IN_ROOM(ch)))) {
				fill_from_room(ch, to_obj);
				return;
			}
			else if (IS_IMMORTAL(ch)) {
				// empty before message
				GET_OBJ_VAL(to_obj, VAL_DRINK_CONTAINER_CONTENTS) = 0;
				
				// message before filling
				act("You fill $p with water from thin air!", FALSE, ch, to_obj, NULL, TO_CHAR);
				act("$n fills $p with water from thin air!", TRUE, ch, to_obj, NULL, TO_ROOM);
				
				GET_OBJ_VAL(to_obj, VAL_DRINK_CONTAINER_TYPE) = LIQ_WATER;
				GET_OBJ_VAL(to_obj, VAL_DRINK_CONTAINER_CONTENTS) = GET_DRINK_CONTAINER_CAPACITY(to_obj);

				return;
			}
			else {
				act("From what would you like to fill $p?", FALSE, ch, to_obj, 0, TO_CHAR);
				return;
			}
		}
		if (is_abbrev(arg2, "water") && room_has_function_and_city_ok(IN_ROOM(ch), FNC_DRINK_WATER)) {
			fill_from_room(ch, to_obj);
			return;
		}
		if (is_abbrev(arg2, "river") || is_abbrev(arg2, "water")) {
			if (ROOM_SECT_FLAGGED(IN_ROOM(ch), SECTF_DRINK)) {
				fill_from_room(ch, to_obj);
				return;
			}
			else if (find_flagged_sect_within_distance_from_char(ch, SECTF_DRINK, NOBITS, 1)) {
				fill_from_room(ch, to_obj);
				return;
			}
			msg_to_char(ch, "There doesn't seem to be %s %s here.\r\n", AN(arg2), arg2);
			return;
		}
		sprintf(buf, "There doesn't seem to be %s %s here.\r\n", AN(arg2), arg2);
		send_to_char(buf, ch);
		return;
	}
	if (GET_DRINK_CONTAINER_CONTENTS(from_obj) == 0) {
		act("$p is empty.", FALSE, ch, from_obj, 0, TO_CHAR);
		return;
	}
	if (subcmd == SCMD_POUR) {	/* pour */
		if (!*arg2) {
			send_to_char("Where do you want it?  Out or in what?\r\n", ch);
			return;
		}
		if (!str_cmp(arg2, "out")) {
			act("$n empties $p.", TRUE, ch, from_obj, 0, TO_ROOM);
			act("You empty $p.", FALSE, ch, from_obj, 0, TO_CHAR);

			/* If it's a trench, fill her up */
			if (GET_DRINK_CONTAINER_TYPE(from_obj) == LIQ_WATER && ROOM_SECT_FLAGGED(IN_ROOM(ch), SECTF_IS_TRENCH) && get_room_extra_data(IN_ROOM(ch), ROOM_EXTRA_TRENCH_PROGRESS) >= 0) {
				add_to_room_extra_data(IN_ROOM(ch), ROOM_EXTRA_TRENCH_FILL_TIME, -25 * GET_DRINK_CONTAINER_CONTENTS(from_obj));
				if (find_stored_event(SHARED_DATA(IN_ROOM(ch))->events, SEV_TRENCH_FILL)) {
					cancel_stored_event(&SHARED_DATA(IN_ROOM(ch))->events, SEV_TRENCH_FILL);
				}
				if (GET_MAP_LOC(IN_ROOM(ch))) {	// can this be null?
					void schedule_trench_fill(struct map_data *map);
					schedule_trench_fill(GET_MAP_LOC(IN_ROOM(ch)));
				}
			}

			GET_OBJ_VAL(from_obj, VAL_DRINK_CONTAINER_CONTENTS) = 0;
			GET_OBJ_VAL(from_obj, VAL_DRINK_CONTAINER_TYPE) = 0;

			return;
		}
		if (!(to_obj = get_obj_in_list_vis(ch, arg2, ch->carrying))) {
			send_to_char("You can't find it!\r\n", ch);
			return;
		}
		if ((GET_OBJ_TYPE(to_obj) != ITEM_DRINKCON)) {
			send_to_char("You can't pour anything into that.\r\n", ch);
			return;
		}
		if (GET_DRINK_CONTAINER_CONTENTS(to_obj) >= GET_DRINK_CONTAINER_CAPACITY(to_obj)) {
			act("$p is already full.", FALSE, ch, to_obj, NULL, TO_CHAR);
			return;
		}
	}
	if (to_obj == from_obj) {
		send_to_char("A most unproductive effort.\r\n", ch);
		return;
	}
	if ((GET_DRINK_CONTAINER_CONTENTS(to_obj) != 0) && (GET_DRINK_CONTAINER_TYPE(to_obj) != GET_DRINK_CONTAINER_TYPE(from_obj))) {
		send_to_char("There is already another liquid in it. Pour it out first.\r\n", ch);
		return;
	}
	if (GET_DRINK_CONTAINER_CONTENTS(to_obj) > GET_DRINK_CONTAINER_CAPACITY(to_obj)) {
		send_to_char("There is no room for more.\r\n", ch);
		return;
	}
	if (subcmd == SCMD_POUR) {
		sprintf(buf, "You pour the %s into %s.", get_generic_string_by_vnum(GET_DRINK_CONTAINER_TYPE(from_obj), GENERIC_LIQUID, GSTR_LIQUID_NAME), GET_OBJ_SHORT_DESC(to_obj));
		send_to_char(buf, ch);
	}
	if (subcmd == SCMD_FILL) {
		act("You gently fill $p from $P.", FALSE, ch, to_obj, from_obj, TO_CHAR);
		act("$n gently fills $p from $P.", TRUE, ch, to_obj, from_obj, TO_ROOM);
	}

	/* First same type liq. */
	GET_OBJ_VAL(to_obj, VAL_DRINK_CONTAINER_TYPE) = GET_DRINK_CONTAINER_TYPE(from_obj);

	// Then how much to pour -- this CAN make the original container go negative
	amount = GET_DRINK_CONTAINER_CAPACITY(to_obj) - GET_DRINK_CONTAINER_CONTENTS(to_obj);
	GET_OBJ_VAL(from_obj, VAL_DRINK_CONTAINER_CONTENTS) -= amount;

	GET_OBJ_VAL(to_obj, VAL_DRINK_CONTAINER_CONTENTS) += amount;
	
	// copy the timer on the liquid, even if UNLIMITED
	GET_OBJ_TIMER(to_obj) = GET_OBJ_TIMER(from_obj);

	// check if there was too little to pour, and adjust
	if (GET_DRINK_CONTAINER_CONTENTS(from_obj) <= 0) {
		// add the negative amount to subtract it back
		GET_OBJ_VAL(to_obj, VAL_DRINK_CONTAINER_CONTENTS) += GET_DRINK_CONTAINER_CONTENTS(from_obj);
		amount += GET_DRINK_CONTAINER_CONTENTS(from_obj);
		GET_OBJ_VAL(from_obj, VAL_DRINK_CONTAINER_CONTENTS) = 0;
		GET_OBJ_VAL(from_obj, VAL_DRINK_CONTAINER_TYPE) = 0;
		GET_OBJ_TIMER(from_obj) = UNLIMITED;
	}
	
	// check max
	GET_OBJ_VAL(to_obj, VAL_DRINK_CONTAINER_CONTENTS) = MIN(GET_DRINK_CONTAINER_CONTENTS(to_obj), GET_DRINK_CONTAINER_CAPACITY(to_obj));
}


/**
* The following put modes are supported by the code below:
*   1) put <object> <container>
*   2) put all.<object> <container>
*   3) put all <container>
* 
*   <container> must be in inventory or on ground.
*  all objects to be put into container must be in inventory.
*/
ACMD(do_put) {
	void do_put_obj_in_vehicle(char_data *ch, vehicle_data *veh, int dotmode, char *arg, int howmany);
	
	char arg1[MAX_INPUT_LENGTH], arg2[MAX_INPUT_LENGTH], arg3[MAX_INPUT_LENGTH];
	obj_data *obj, *next_obj, *cont;
	vehicle_data *find_veh;
	char_data *tmp_char;
	int obj_dotmode, cont_dotmode, found = 0, howmany = 1;
	char *theobj, *thecont;
	bool multi = FALSE;

	argument = two_arguments(argument, arg1, arg2);
	one_argument(argument, arg3);

	if (*arg3 && is_number(arg1)) {
		howmany = atoi(arg1);
		theobj = arg2;
		thecont = arg3;
		multi = (howmany > 1);
	}
	else {
		theobj = arg1;
		thecont = arg2;
	}
	obj_dotmode = find_all_dots(theobj);
	cont_dotmode = find_all_dots(thecont);

	if (!*theobj)
		send_to_char("Put what in what?\r\n", ch);
	else if (cont_dotmode != FIND_INDIV)
		send_to_char("You can only put things into one container at a time.\r\n", ch);
	else if (!*thecont) {
		sprintf(buf, "What do you want to put %s in?\r\n", ((obj_dotmode == FIND_INDIV) ? "it" : "them"));
		send_to_char(buf, ch);
	}
	else {
		generic_find(thecont, FIND_OBJ_INV | FIND_OBJ_ROOM | FIND_OBJ_EQUIP | FIND_VEHICLE_ROOM | FIND_VEHICLE_INSIDE, ch, &tmp_char, &cont, &find_veh);
		
		if (find_veh) {
			// override for put obj in vehicle
			do_put_obj_in_vehicle(ch, find_veh, obj_dotmode, theobj, howmany);
		}
		else if (!cont) {
			sprintf(buf, "You don't see %s %s here.\r\n", AN(thecont), thecont);
			send_to_char(buf, ch);
		}
		else if (GET_OBJ_TYPE(cont) != ITEM_CONTAINER)
			act("$p is not a container.", FALSE, ch, cont, 0, TO_CHAR);
		else if (OBJVAL_FLAGGED(cont, CONT_CLOSED) && GET_OBJ_TYPE(cont) == ITEM_CONTAINER)
			send_to_char("You'd better open it first!\r\n", ch);
		else {
			if (obj_dotmode == FIND_INDIV) {	/* put <obj> <container> */
				if (!(obj = get_obj_in_list_vis(ch, theobj, ch->carrying))) {
					sprintf(buf, "You aren't carrying %s %s.\r\n", AN(theobj), theobj);
					send_to_char(buf, ch);
				}
				else if (obj == cont)
					send_to_char("You attempt to fold it into itself, but fail.\r\n", ch);
				else if (multi && OBJ_FLAGGED(obj, OBJ_KEEP)) {
					msg_to_char(ch, "You marked that 'keep' and can't put it in anything unless you unkeep it.\r\n");
				}
				else {
					obj_data *next_obj;
					while(obj && howmany--) {
						next_obj = obj->next_content;
						
						if (multi && OBJ_FLAGGED(obj, OBJ_KEEP)) {
							continue;
						}
						
						if (!perform_put(ch, obj, cont))
							break;
						obj = get_obj_in_list_vis(ch, theobj, next_obj);
						found = 1;
					}
					
					if (!found) {
						msg_to_char(ch, "You didn't seem to have any that aren't marked 'keep'.\r\n");
					}
				}
			}
			else {
				for (obj = ch->carrying; obj; obj = next_obj) {
					next_obj = obj->next_content;
					if (obj != cont && CAN_SEE_OBJ(ch, obj) && (obj_dotmode == FIND_ALL || isname(theobj, GET_OBJ_KEYWORDS(obj)))) {
						if (OBJ_FLAGGED(obj, OBJ_KEEP)) {
							continue;
						}
						found = 1;
						if (!perform_put(ch, obj, cont))
							break;
					}
				}
				if (!found) {
					if (obj_dotmode == FIND_ALL)
						send_to_char("You don't seem to have any non-keep items to put in it.\r\n", ch);
					else {
						sprintf(buf, "You don't seem to have any %ss that aren't marked 'keep'.\r\n", theobj);
						send_to_char(buf, ch);
					}
				}
			}
		}
	}
}


ACMD(do_remove) {
	extern int board_loaded;
	void init_boards(void);
	extern int find_board(char_data *ch);
	extern int Board_remove_msg(int board_type, char_data *ch, char *arg, obj_data *board);
	int i, dotmode, found;
	int board_type;
	obj_data *board;

	one_argument(argument, arg);

	if (isdigit(*arg)) {
		for (board = ROOM_CONTENTS(IN_ROOM(ch)); board; board = board->next_content)
			if (GET_OBJ_TYPE(board) == ITEM_BOARD)
				break;
		if (board && ch->desc) {
			if (!board_loaded) {
				init_boards();
				board_loaded = 1;
				}
			if ((board_type = find_board(ch)) != -1)
				if (Board_remove_msg(board_type, ch, argument, board))
					return;
		}
	}

	if (!*arg) {
		send_to_char("Remove what?\r\n", ch);
		return;
	}
	dotmode = find_all_dots(arg);

	if (dotmode == FIND_ALL) {
		found = 0;
		for (i = 0; i < NUM_WEARS; i++)
			if (GET_EQ(ch, i)) {
				perform_remove(ch, i);
				found = 1;
			}
		if (!found)
			send_to_char("You're not using anything.\r\n", ch);
	}
	else if (dotmode == FIND_ALLDOT) {
		if (!*arg)
			send_to_char("Remove all of what?\r\n", ch);
		else {
			found = 0;
			for (i = 0; i < NUM_WEARS; i++)
				if (GET_EQ(ch, i) && CAN_SEE_OBJ(ch, GET_EQ(ch, i)) && isname(arg, GET_OBJ_KEYWORDS(GET_EQ(ch, i)))) {
					perform_remove(ch, i);
					found = 1;
				}
			if (!found) {
				sprintf(buf, "You don't seem to be using any %ss.\r\n", arg);
				send_to_char(buf, ch);
			}
		}
	}
	else {
		/* Returns object pointer but we don't need it, just true/false. */
		if (!get_object_in_equip_vis(ch, arg, ch->equipment, &i)) {
			sprintf(buf, "You don't seem to be using %s %s.\r\n", AN(arg), arg);
			send_to_char(buf, ch);
		}
		else
			perform_remove(ch, i);
	}
}


ACMD(do_retrieve) {	
	struct empire_storage_data *store, *next_store;
	obj_data *objn;
	int count = 0, total = 1, number, pos;
	empire_data *emp, *room_emp = ROOM_OWNER(IN_ROOM(ch));
	char *objname;
	bool found = 0;

	if (!IS_COMPLETE(IN_ROOM(ch))) {
		msg_to_char(ch, "You'll need to finish the building first.\r\n");
		return;
	}
	if (!(emp = GET_LOYALTY(ch))) {
		msg_to_char(ch, "You can't store or retrieve resources unless you're a member of an empire.\r\n");
		return;
	}
	if (GET_RANK(ch) < EMPIRE_PRIV(emp, PRIV_STORAGE)) {
		msg_to_char(ch, "You aren't high enough rank to retrieve from the empire inventory.\r\n");
		return;
	}
	if (!can_use_room(ch, IN_ROOM(ch), GUESTS_ALLOWED) || (room_emp && emp != room_emp && !has_relationship(emp, room_emp, DIPL_TRADE))) {
		msg_to_char(ch, "You need to establish a trade pact to retrieve anything here.\r\n");
		return;
	}

	half_chop(argument, arg, buf);

	if (*arg && is_number(arg)) {
		// look for "retrieve ### item"
		total = atoi(arg);
		if (total < 1) {
			msg_to_char(ch, "You have to retrieve at least 1.\r\n");
			return;
		}
		strcpy(arg, buf);
	}
	else if (*arg && *buf && !str_cmp(arg, "all")) {
		// look for "retrieve all item"
		total = CAN_CARRY_N(ch) + 1;
		strcpy(arg, buf);
	}
	else if (*arg && *buf) {
		// it wasn't a number -- reappend the string
		sprintf(arg + strlen(arg), " %s", buf);
	}
	
	// look for all.
	if (*arg && !strn_cmp(arg, "all.", 4)) {
		total = CAN_CARRY_N(ch) + 1;	// we want to hit the overfull message if possible
		strcpy(buf, arg);
		strcpy(arg, buf + 4);
	}
	
	// find number
	objname = arg;
	number = get_number(&objname);

	// any remaining string for the item to retrieve?
	if (!*objname) {
		msg_to_char(ch, "What would you like to retrieve?\r\n");
		return;
	}

	/* they hit "ret all" */
	if (!str_cmp(objname, "all")) {
		for (store = EMPIRE_STORAGE(emp); store; store = next_store) {
			next_store = store->next;
			
			// same island?
			if (store->island != GET_ISLAND_ID(IN_ROOM(ch))) {
				continue;
			}

			if ((objn = obj_proto(store->vnum)) && obj_can_be_stored(objn, IN_ROOM(ch))) {
				if (stored_item_requires_withdraw(objn) && !has_permission(ch, PRIV_WITHDRAW)) {
					msg_to_char(ch, "You don't have permission to withdraw that!\r\n");
					return;
				}
				else {
					/* retrieve as much as possible.. */
					while (store->amount > 0) {
						++count;
						if (!retrieve_resource(ch, emp, store, FALSE)) {
							break;
						}
					}
				}
			}
		}
	}
	else {	// not "all"
		pos = 0;
		for (store = EMPIRE_STORAGE(emp); store && !found; store = next_store) {
			next_store = store->next;
			
			// island check
			if (store->island != GET_ISLAND_ID(IN_ROOM(ch))) {
				continue;
			}
			
			if ((objn = obj_proto(store->vnum)) && obj_can_be_stored(objn, IN_ROOM(ch))) {
				if (multi_isname(objname, GET_OBJ_KEYWORDS(objn)) && (++pos == number)) {
					found = 1;
					
					if (stored_item_requires_withdraw(objn) && !has_permission(ch, PRIV_WITHDRAW)) {
						msg_to_char(ch, "You don't have permission to withdraw that!\r\n");
						return;
					}
					else {
						/* found it!  retrieve now! */
						while (count < total && store->amount > 0) {
							++count;
							if (!retrieve_resource(ch, emp, store, FALSE)) {
								break;
							}
						}
					}
				}
			}
		}

		if (!found) {
			msg_to_char(ch, "Nothing like that is stored here!\r\n");
			return;
		}
	}

	if (count == 0) {
		msg_to_char(ch, "There is nothing stored here!\r\n");
	}
	else {
		// remove the "ceded" bit on this room (it was used)
		if (GET_LOYALTY(ch) == room_emp) {
			remove_room_extra_data(IN_ROOM(ch), ROOM_EXTRA_CEDED);
		}

		/* save the empire */
		SAVE_CHAR(ch);
		EMPIRE_NEEDS_SAVE(emp) = TRUE;
		read_vault(emp);
	}
}


ACMD(do_roadsign) {
	obj_data *sign;
	int max_length = 70;	// "Sign: " prefix; don't want to go over 80
	bool old_sign = FALSE;
	
	skip_spaces(&argument);
	
	if (IS_NPC(ch)) {
		msg_to_char(ch, "NPCs can't use roadsign.\r\n");
	}
	else if (!IS_APPROVED(ch) && config_get_bool("build_approval")) {
		send_config_msg(ch, "need_approval_string");
	}
	else if (get_skill_level(ch, SKILL_EMPIRE) <= BASIC_SKILL_CAP) {
		msg_to_char(ch, "You need the Roads ability and an Empire skill of at least %d to set up road signs.\r\n", BASIC_SKILL_CAP+1);
	}
	else if (!has_ability(ch, ABIL_ROADS)) {
		msg_to_char(ch, "You require the Roads ability to set up road signs.\r\n");
	}
	else if (!IS_ROAD(IN_ROOM(ch)) || !IS_COMPLETE(IN_ROOM(ch))) {
		msg_to_char(ch, "You can only put up a roadsign on finished roads.\r\n");
	}
	else if (!can_use_room(ch, IN_ROOM(ch), MEMBERS_ONLY)) {
		msg_to_char(ch, "You do not have permission to set up road signs here.\r\n");
	}
	else if (!(sign = get_obj_in_list_num(o_BLANK_SIGN, ch->carrying)) && !(sign = get_obj_in_list_num(o_BLANK_SIGN, ROOM_CONTENTS(IN_ROOM(ch))))) {
		msg_to_char(ch, "You don't seem to have a blank sign to set up.\r\n");
	}
	else if (!*argument) {
		msg_to_char(ch, "Usage: roadsign <message>\r\n");
	}
	else if (color_strlen(argument) > max_length) {
		msg_to_char(ch, "Road signs can't be more than %d characters long.\r\n", max_length);
	}
	else {
		if (ROOM_CUSTOM_DESCRIPTION(IN_ROOM(ch))) {
			free(ROOM_CUSTOM_DESCRIPTION(IN_ROOM(ch)));
			old_sign = TRUE;
		}
		ROOM_CUSTOM_DESCRIPTION(IN_ROOM(ch)) = str_dup(argument);

		act("You engrave your message and plant $p in the ground by the road.", FALSE, ch, sign, NULL, TO_CHAR);
		act("$n engraves a message on $p and plants it in the ground by the road.", FALSE, ch, sign, NULL, TO_ROOM);
		
		if (old_sign) {
			msg_to_char(ch, "The old sign has been replaced.\r\n");
		}

		gain_ability_exp(ch, ABIL_ROADS, 33.4);
		extract_obj(sign);
	}
}


ACMD(do_separate) {
	char arg[MAX_INPUT_LENGTH];
	obj_data *obj;
	
	one_argument(argument, arg);
	
	if (!*arg) {
		msg_to_char(ch, "Separate what?\r\n");
	}
	else if (!(obj = get_obj_in_list_vis(ch, arg, ch->carrying))) {
		msg_to_char(ch, "You don't have %s %s.\r\n", AN(arg), arg);
	}
	else if (!has_interaction(obj->interactions, INTERACT_SEPARATE)) {
		msg_to_char(ch, "You can't separate that!\r\n");
	}
	else {		
		if (run_interactions(ch, obj->interactions, INTERACT_SEPARATE, IN_ROOM(ch), NULL, obj, separate_obj_interact)) {
			extract_obj(obj);
		}
		else {
			act("You fail to separate $p.", FALSE, ch, obj, NULL, TO_CHAR);
		}
		command_lag(ch, WAIT_OTHER);
	}
}


// does not call can_wear_item() since the item doesn't count stats
ACMD(do_share) {
	obj_data *obj;
	
	one_argument(argument, arg);
	
	if (IS_NPC(ch)) {
		msg_to_char(ch, "NPCs may not share items.\r\n");
	}
	else if (!*arg) {
		msg_to_char(ch, "Share what?\r\n");
	}
	else if (!(obj = get_obj_in_list_vis(ch, arg, ch->carrying))) {
		msg_to_char(ch, "You don't seem to have %s %s.\r\n", AN(arg), arg);
	}
	else {
		if (GET_EQ(ch, WEAR_SHARE)) {
			do_unshare(ch, "", 0, 0);
		}
		perform_wear(ch, obj, WEAR_SHARE);
	}
}


ACMD(do_sheathe) {
	obj_data *obj;
	int loc = 0;

	if (!(obj = GET_EQ(ch, WEAR_WIELD))) {
		msg_to_char(ch, "You aren't even wielding anything!\r\n");
		return;
	}
	
	if (OBJ_FLAGGED(obj, OBJ_SINGLE_USE)) {
		msg_to_char(ch, "You can't sheathe that.\r\n");
		return;
	}

	/* are any of them even open? */
	if (!GET_EQ(ch, WEAR_SHEATH_1)) {
		loc = WEAR_SHEATH_1;
	}
	else if (!GET_EQ(ch, WEAR_SHEATH_2)) {
		loc = WEAR_SHEATH_2;
	}
	else {
		msg_to_char(ch, "You have no empty sheaths!\r\n");
		return;
	}

	obj_to_char(unequip_char(ch, WEAR_WIELD), ch);
	perform_wear(ch, obj, loc);
}


ACMD(do_ship) {
	char arg1[MAX_INPUT_LENGTH], arg2[MAX_INPUT_LENGTH], buf[MAX_STRING_LENGTH * 3], line[1000], keywords[MAX_INPUT_LENGTH];
	struct island_info *from_isle, *to_isle;
	struct empire_storage_data *store;
	struct shipping_data *sd, *temp;
	bool done, gave_number = FALSE;
	vehicle_data *veh;
	obj_data *proto;
	int number = 1;
	size_t size;
	
	// SHIPPING_x
	const char *status_type[] = { "waiting for ship", "en route", "delivered", "\n" };
	
	argument = any_one_word(argument, arg1);	// command
	argument = any_one_word(argument, arg2);	// number or keywords
	skip_spaces(&argument);	// keywords
	
	if (isdigit(*arg2)) {
		number = atoi(arg2);
		gave_number = TRUE;
		snprintf(keywords, sizeof(keywords), "%s", argument);
	}
	else {
		// concatenate arg2 and argument back together, it's just keywords
		snprintf(keywords, sizeof(keywords), "%s%s%s", arg2, *argument ? " " : "", argument);
	}
	
	if (!IS_APPROVED(ch) && config_get_bool("manage_empire_approval")) {
		send_config_msg(ch, "need_approval_string");
	}
	else if (IS_NPC(ch) || !GET_LOYALTY(ch) || !ch->desc) {
		msg_to_char(ch, "You can't use the shipping system unless you're in an empire.\r\n");
	}
	else if (GET_RANK(ch) < EMPIRE_PRIV(GET_LOYALTY(ch), PRIV_SHIPPING)) {
		msg_to_char(ch, "You don't have permission to ship anything.\r\n");
	}
	else if (!*arg1) {
		msg_to_char(ch, "Usage: ship status\r\n");
		msg_to_char(ch, "Usage: ship cancel [number] <item>\r\n");
		msg_to_char(ch, "Usage: ship <island> [number] <item>\r\n");
	}
	else if (!str_cmp(arg1, "status") || !str_cmp(arg1, "stat")) {
		size = snprintf(buf, sizeof(buf), "Shipping queue for %s:\r\n", EMPIRE_NAME(GET_LOYALTY(ch)));
		
		done = FALSE;
		for (sd = EMPIRE_SHIPPING_LIST(GET_LOYALTY(ch)); sd; sd = sd->next) {
			if (sd->vnum == NOTHING) {
				// just a ship, not a shipment
				if (sd->shipping_id == -1 || !(veh = find_ship_by_shipping_id(GET_LOYALTY(ch), sd->shipping_id))) {
					continue;
				}
				if (*keywords && !multi_isname(keywords, VEH_KEYWORDS(veh))) {
					continue;
				}
				
				from_isle = get_island(sd->from_island, TRUE);
				to_isle = get_island(sd->to_island, TRUE);
				snprintf(line, sizeof(line), "    %s (%s to %s, %s)\r\n", skip_filler(VEH_SHORT_DESC(veh)), from_isle ? from_isle->name : "unknown", to_isle ? to_isle->name : "unknown", status_type[sd->status]);
			}
			else {
				// normal object shipment
				if (!(proto = obj_proto(sd->vnum))) {
					continue;
				}
				if (*keywords && !multi_isname(keywords, GET_OBJ_KEYWORDS(proto))) {
					// skip non-matching keywords, if-requested
					continue;
				}
				
				from_isle = get_island(sd->from_island, TRUE);
				to_isle = get_island(sd->to_island, TRUE);
				snprintf(line, sizeof(line), " %dx %s (%s to %s, %s)\r\n", sd->amount, skip_filler(GET_OBJ_SHORT_DESC(proto)), from_isle ? from_isle->name : "unknown", to_isle ? to_isle->name : "unknown", status_type[sd->status]);
			}
			
			done = TRUE;
			if (size + strlen(line) >= sizeof(buf)) {
				// too long
				size += snprintf(buf + size, sizeof(buf) - size, " ...\r\n");
				break;
			}
			else {
				size += snprintf(buf + size, sizeof(buf) - size, "%s", line);
			}
		}
		
		if (!done) {
			size += snprintf(buf + size, sizeof(buf) - size, " nothing\r\n");
		}
		
		page_string(ch->desc, buf, TRUE);
	}
	else if (GET_ISLAND_ID(IN_ROOM(ch)) == NO_ISLAND) {
		msg_to_char(ch, "You can't ship anything from here.\r\n");
	}
	else if (!str_cmp(arg1, "cancel")) {
		if (!*keywords) {
			msg_to_char(ch, "Cancel which shipment?\r\n");
			return;
		}
		
		// find a matching entry
		done = FALSE;
		for (sd = EMPIRE_SHIPPING_LIST(GET_LOYALTY(ch)); sd; sd = sd->next) {
			if (sd->status != SHIPPING_QUEUED || sd->shipping_id != -1) {
				continue;	// never cancel one in progress
			}
			if (sd->from_island != GET_ISLAND_ID(IN_ROOM(ch))) {
				continue;
			}
			if (gave_number && number != sd->amount) {
				continue;
			}
			if (!(proto = obj_proto(sd->vnum))) {
				continue;
			}
			if (!multi_isname(keywords, GET_OBJ_KEYWORDS(proto))) {
				continue;
			}
			
			// found!
			msg_to_char(ch, "You cancel the shipment for %d '%s'.\r\n", sd->amount, skip_filler(GET_OBJ_SHORT_DESC(proto)));
			add_to_empire_storage(GET_LOYALTY(ch), sd->from_island, sd->vnum, sd->amount);
			
			REMOVE_FROM_LIST(sd, EMPIRE_SHIPPING_LIST(GET_LOYALTY(ch)), next);
			free(sd);
			EMPIRE_NEEDS_SAVE(GET_LOYALTY(ch)) = TRUE;
			
			done = TRUE;
			break;	// only allow 1st match
		}
		
		if (!done) {
			msg_to_char(ch, "No shipments like that found to cancel.\r\n");
		}
	}
	else {
		if (number < 1 || !*keywords) {
			msg_to_char(ch, "Usage: ship <island> [number] <item>\r\n");
		}
		else if (!find_docks(GET_LOYALTY(ch), GET_ISLAND_ID(IN_ROOM(ch)))) {
			msg_to_char(ch, "This island has no docks (docks must not be set no-work).\r\n");
		}
		else if (!(to_isle = get_island_by_name(ch, arg1)) && !(to_isle = get_island_by_coords(arg1))) {
			msg_to_char(ch, "Unknown target island \"%s\".\r\n", arg1);
		}
		else if (to_isle->id == GET_ISLAND_ID(IN_ROOM(ch))) {
			msg_to_char(ch, "You are already on that island.\r\n");
		}
		else if (!(store = find_island_storage_by_keywords(GET_LOYALTY(ch), GET_ISLAND_ID(IN_ROOM(ch)), keywords))) {
			msg_to_char(ch, "You don't seem to have any '%s' stored on this island to ship.\r\n", keywords);
		}
		else if (store->amount < number) {
			msg_to_char(ch, "You only have %d '%s' stored on this island.\r\n", store->amount, skip_filler(get_obj_name_by_proto(store->vnum)));
		}
		else if (!find_docks(GET_LOYALTY(ch), to_isle->id)) {
			msg_to_char(ch, "%s has no docks (docks must not be set no-work).\r\n", to_isle->name);
		}
		else {
			add_shipping_queue(ch, GET_LOYALTY(ch), GET_ISLAND_ID(IN_ROOM(ch)), to_isle->id, number, store->vnum);
		}
	}
}


ACMD(do_split) {
	char buf[MAX_STRING_LENGTH];
	int coin_amt = 0, count, split;
	struct coin_data *coin = NULL;
	empire_data *coin_emp = NULL;
	char_data *vict;
	char *pos;
	
	// count group members present
	count = 0;
	for (vict = ROOM_PEOPLE(IN_ROOM(ch)); vict; vict = vict->next_in_room) {
		if (!IS_NPC(vict) && GROUP(vict) && GROUP(vict) == GROUP(ch)) {
			++count;
		}
	}

	// parse args
	pos = find_coin_arg(argument, &coin_emp, &coin_amt, TRUE);
	
	if (!*argument || pos == argument || coin_amt <= 0) {
		msg_to_char(ch, "Usage: split <amount> <type> coins\r\n");
	}
	else if (!GROUP(ch) || count <= 1) {
		msg_to_char(ch, "You don't have any group members here to split coins with.\r\n");
	}
	else if (coin_amt < count) {
		msg_to_char(ch, "There are %d group members here, so you'll need to split at least %d coins.\r\n", count, count);
	}
	else if (!(coin = find_coin_entry(GET_PLAYER_COINS(ch), coin_emp)) || coin->amount < coin_amt) {
		msg_to_char(ch, "You don't have %s.\r\n", money_amount(coin_emp, coin_amt));
	}
	else {
		split = (int) (coin_amt / count);	// clean split
		
		msg_to_char(ch, "You split %s among %d group member%s.\r\n", money_amount(coin_emp, coin_amt), count, PLURAL(count));
		sprintf(buf, "$n splits %s among %d group member%s; you receive %d.", money_amount(coin_emp, coin_amt), count, PLURAL(count), split);
		
		for (vict = ROOM_PEOPLE(IN_ROOM(ch)); vict; vict = vict->next_in_room) {
			if (vict != ch && !IS_NPC(vict) && GROUP(vict) && GROUP(vict) == GROUP(ch)) {
				increase_coins(vict, coin_emp, split);
				decrease_coins(ch, coin_emp, split);
				act(buf, FALSE, ch, NULL, vict, TO_VICT | TO_SLEEP);
			}
		}
	}
}


ACMD(do_store) {	
	struct empire_storage_data *store;
	obj_data *obj, *next_obj;
	int count = 0, total = 1, done = 0, dotmode;
	empire_data *emp, *room_emp = ROOM_OWNER(IN_ROOM(ch));
	bool full = 0;

	if (!IS_COMPLETE(IN_ROOM(ch))) {
		msg_to_char(ch, "You'll need to finish the building first.\r\n");
		return;
	}

	if (!(emp = GET_LOYALTY(ch))) {
		msg_to_char(ch, "You can't store or retrieve resources unless you're a member of an empire.\r\n");
		return;
	}
	if (!can_use_room(ch, IN_ROOM(ch), GUESTS_ALLOWED) || (room_emp && emp != room_emp && !has_relationship(emp, room_emp, DIPL_TRADE))) {
		msg_to_char(ch, "You need to establish a trade pact to store your things here.\r\n");
		return;
	}

	two_arguments(argument, arg, buf);

	/* This goes first because I want it to move buf to arg */
	if (*arg && is_number(arg)) {
		total = atoi(arg);
		if (total < 1) {
			msg_to_char(ch, "You have to store at least 1.\r\n");
			return;
		}
		strcpy(arg, buf);
	}
	else if (*arg && *buf && !str_cmp(arg, "all")) {
		total = CAN_CARRY_N(ch) + 1;
		strcpy(arg, buf);
	}

	if (!*arg) {
		msg_to_char(ch, "What would you like to store?\r\n");
		return;
	}

	dotmode = find_all_dots(arg);

	if (dotmode == FIND_ALL) {
		if (!ch->carrying) {
			send_to_char("You don't seem to be carrying anything.\r\n", ch);
			return;
		}
		for (obj = ch->carrying; obj; obj = next_obj) {
			next_obj = obj->next_content;
			
			if (!OBJ_FLAGGED(obj, OBJ_KEEP) && OBJ_CAN_STORE(obj) && obj_can_be_stored(obj, IN_ROOM(ch))) {
				if ((store = find_stored_resource(emp, GET_ISLAND_ID(IN_ROOM(ch)), GET_OBJ_VNUM(obj)))) {
					if (store->amount >= MAX_STORAGE) {
						full = 1;
					}
				}
				if (!full) {
					done += store_resource(ch, emp, obj);
				}
			}
		}
		if (!done) {
			if (full) {
				msg_to_char(ch, "It's full.\r\n");
			}
			else {
				msg_to_char(ch, "You don't have anything that can be stored here.\r\n");
			}
		}
	}
	else {
		if (!*arg) {
			msg_to_char(ch, "What do you want to store all of?\r\n");
			return;
		}
		if (!(obj = get_obj_in_list_vis(ch, arg, ch->carrying))) {
			msg_to_char(ch, "You don't seem to have any %ss.\r\n", arg);
			return;
		}
		while (obj && (dotmode == FIND_ALLDOT || count < total)) {
			next_obj = get_obj_in_list_vis(ch, arg, obj->next_content);
			
			if ((!OBJ_FLAGGED(obj, OBJ_KEEP) || (total == 1 && dotmode != FIND_ALLDOT)) && OBJ_CAN_STORE(obj) && obj_can_be_stored(obj, IN_ROOM(ch))) {
				if ((store = find_stored_resource(emp, GET_ISLAND_ID(IN_ROOM(ch)), GET_OBJ_VNUM(obj)))) {
					if (store->amount >= MAX_STORAGE) {
						full = 1;
					}
				}
				if (!full) {
					done += store_resource(ch, emp, obj);
					count++;
				}
			}
			obj = next_obj;
		}
		if (!done) {
			if (full) {
				msg_to_char(ch, "It's full.\r\n");
			}
			else {
				msg_to_char(ch, "You can't store that here!\r\n");
			}
		}
	}
	
	if (done > 0) {
		// remove the "ceded" bit on this room
		if (GET_LOYALTY(ch) == room_emp) {
			remove_room_extra_data(IN_ROOM(ch), ROOM_EXTRA_CEDED);
		}

		/* save the empire */
		SAVE_CHAR(ch);
		EMPIRE_NEEDS_SAVE(emp) = TRUE;
		read_vault(emp);
	}
}


ACMD(do_swap) {
	obj_data *wield, *hold;

	if (!(wield = GET_EQ(ch, WEAR_WIELD)))
		msg_to_char(ch, "You're not even wielding anything to swap!\r\n");
	else if (!(hold = GET_EQ(ch, WEAR_HOLD)))
		msg_to_char(ch, "You're not even holding anything to swap!\r\n");
	else if (!CAN_WEAR(wield, ITEM_WEAR_HOLD))
		act("You can't hold $p.", FALSE, ch, wield, 0, TO_CHAR);
	else if (!CAN_WEAR(hold, ITEM_WEAR_WIELD))
		act("You can't wield $p.", FALSE, ch, hold, 0, TO_CHAR);
	else if (OBJ_FLAGGED(wield, OBJ_SINGLE_USE) || OBJ_FLAGGED(hold, OBJ_SINGLE_USE)) {
		msg_to_char(ch, "You can't swap single-use items.\r\n");
	}
	else if (OBJ_FLAGGED(wield, OBJ_TWO_HANDED) || OBJ_FLAGGED(hold, OBJ_TWO_HANDED)) {
		// this shouldn't even be reachable, but just in case
		msg_to_char(ch, "You can't swap two-handed weapons.\r\n");
	}
	else {
		// do not use unequip_char_to_inventory here so that we do not check OBJ_SINGLE_USE
		obj_to_char(unequip_char(ch, WEAR_WIELD), ch);
		obj_to_char(unequip_char(ch, WEAR_HOLD), ch);
		perform_wear(ch, hold, WEAR_WIELD);
		perform_wear(ch, wield, WEAR_HOLD);
	}
}


ACMD(do_trade) {
	char command[MAX_INPUT_LENGTH];
	
	argument = any_one_arg(argument, command);
	skip_spaces(&argument);

	if (IS_NPC(ch) || !ch->desc) {
		msg_to_char(ch, "You can't trade right now.\r\n");
	}
	else if (is_abbrev(command, "check")) {
		trade_check(ch, argument);
	}
	else if ((!room_has_function_and_city_ok(IN_ROOM(ch), FNC_TRADING_POST) || !IS_COMPLETE(IN_ROOM(ch))) && !IS_IMMORTAL(ch)) {
		msg_to_char(ch, "You can't trade here.\r\n");
	}
	else if (!can_use_room(ch, IN_ROOM(ch), GUESTS_ALLOWED) && !IS_IMMORTAL(ch)) {
		msg_to_char(ch, "You don't have permission to trade here.\r\n");
	}
	else if (is_abbrev(command, "list")) {
		trade_list(ch, argument);
	}
	else if (is_abbrev(command, "buy")) {
		trade_buy(ch, argument);
	}
	else if (is_abbrev(command, "cancel")) {
		trade_cancel(ch, argument);
	}
	else if (is_abbrev(command, "collect")) {
		trade_collect(ch, argument);
	}
	else if (is_abbrev(command, "identify")) {
		trade_identify(ch, argument);
	}
	else if (is_abbrev(command, "post")) {
		trade_post(ch, argument);
	}
	else {
		msg_to_char(ch, "Usage: trade <check | list | buy | cancel | collect | identify | post>\r\n");
	}
}


ACMD(do_unshare) {
	if (!GET_EQ(ch, WEAR_SHARE)) {
		msg_to_char(ch, "You are not sharing anything.\r\n");
	}
	else {
		// we don't perform_remove() because it checks things we don't need to check, and we want a custom message
		
		act("You stop sharing $p.", FALSE, ch, GET_EQ(ch, WEAR_SHARE), 0, TO_CHAR);
		act("$n stops sharing $p.", TRUE, ch, GET_EQ(ch, WEAR_SHARE), 0, TO_ROOM);
		
		// this may extract it, or drop it
		unequip_char_to_inventory(ch, WEAR_SHARE);
		determine_gear_level(ch);
	}
}


ACMD(do_use) {
	void use_poison(char_data *ch, obj_data *obj);

	obj_data *obj;
	
	one_argument(argument, arg);
	
	if (!*arg) {
		msg_to_char(ch, "Use what?\r\n");
	}
	else if (!(obj = get_obj_in_list_vis(ch, arg, ch->carrying))) {
		msg_to_char(ch, "You don't seem to have a %s.\r\n", arg);
	}
	else {
		if (IS_POISON(obj)) {
			use_poison(ch, obj);
			return;
		}
	
		switch (GET_OBJ_VNUM(obj)) {
			// this used to be for special-use items, but now we generally use triggers
		
			default: {
				act("$p has no effect with the 'use' command.", FALSE, ch, obj, NULL, TO_CHAR);
				break;
			}
		}
	}
}


ACMD(do_warehouse) {
	bool imm_access = (GET_ACCESS_LEVEL(ch) >= LVL_CIMPL || IS_GRANTED(ch, GRANT_EMPIRES));
	char command[MAX_INPUT_LENGTH];
	
	argument = any_one_arg(argument, command);
	skip_spaces(&argument);
	
	if (IS_NPC(ch) || !ch->desc) {
		msg_to_char(ch, "You cannot use that command.\r\n");
	}
	else if (!imm_access && !GET_LOYALTY(ch)) {
		msg_to_char(ch, "You can only do that if you're in an empire.\r\n");
	}
	else if (is_abbrev(command, "inventory")) {
		warehouse_inventory(ch, argument);
	}
	// all other commands require awakeness
	else if (GET_POS(ch) < POS_RESTING || FIGHTING(ch)) {
		msg_to_char(ch, "You can't do that right now.\r\n");
	}
	else if (is_abbrev(command, "identify")) {
		warehouse_identify(ch, argument);
	}
	else if (is_abbrev(command, "retrieve")) {
		warehouse_retrieve(ch, argument);
	}
	else if (is_abbrev(command, "store")) {
		warehouse_store(ch, argument);
	}
	else {
		msg_to_char(ch, "Options: inventory, identify, retrieve, store\r\n");
	}
}


ACMD(do_wear) {	
	char arg1[MAX_INPUT_LENGTH];
	char arg2[MAX_INPUT_LENGTH];
	char_data *iter;
	obj_data *obj, *next_obj;
	int where, dotmode, items_worn = 0;
	bool fighting_me = FALSE;
	
	if (IS_NPC(ch)) {
		msg_to_char(ch, "NPCs may not wear items.\r\n");
		return;
	}
	
	// check combat
	for (iter = ROOM_PEOPLE(IN_ROOM(ch)); iter && !fighting_me; iter = iter->next_in_room) {
		if (FIGHTING(iter) == ch) {
			fighting_me = TRUE;
		}
	}
	if (fighting_me || GET_POS(ch) == POS_FIGHTING || FIGHTING(ch)) {
		msg_to_char(ch, "You can't change your gear in combat!\r\n");
		return;
	}

	two_arguments(argument, arg1, arg2);

	if (!*arg1) {
		send_to_char("Wear what?\r\n", ch);
		return;
	}
	dotmode = find_all_dots(arg1);

	if (*arg2 && (dotmode != FIND_INDIV)) {
		send_to_char("You can't specify the same body location for more than one item!\r\n", ch);
		return;
	}
	if (dotmode == FIND_ALL) {
		for (obj = ch->carrying; obj; obj = next_obj) {
			next_obj = obj->next_content;
			if (CAN_SEE_OBJ(ch, obj) && (where = find_eq_pos(ch, obj, 0)) != NO_WEAR && where < NUM_WEARS && !GET_EQ(ch, where) && can_wear_item(ch, obj, FALSE)) {
				items_worn++;
				perform_wear(ch, obj, where);
			}
		}
		if (!items_worn) {
			send_to_char("You don't seem to have anything else you can wear.\r\n", ch);
		}
	}
	else if (dotmode == FIND_ALLDOT) {
		if (!*arg1) {
			send_to_char("Wear all of what?\r\n", ch);
			return;
		}
		if (!(obj = get_obj_in_list_vis(ch, arg1, ch->carrying))) {
			sprintf(buf, "You don't seem to have any %ss you can wear.\r\n", arg1);
			send_to_char(buf, ch);
		}
		else {
			while (obj) {
				next_obj = get_obj_in_list_vis(ch, arg1, obj->next_content);
				if ((where = find_eq_pos(ch, obj, 0)) != NO_WEAR && where < NUM_WEARS && !GET_EQ(ch, where) && can_wear_item(ch, obj, FALSE)) {
					perform_wear(ch, obj, where);
				}
				else if (!GET_EQ(ch, where)) {
					act("You can't wear $p.", FALSE, ch, obj, 0, TO_CHAR);
				}
				obj = next_obj;
			}
		}
	}
	else {
		if (!(obj = get_obj_in_list_vis(ch, arg1, ch->carrying))) {
			sprintf(buf, "You don't seem to have %s %s.\r\n", AN(arg1), arg1);
			send_to_char(buf, ch);
		}
		else {
			if ((where = find_eq_pos(ch, obj, arg2)) >= 0) {
				if (can_wear_item(ch, obj, TRUE)) {
					// sends its own error message if it fails
					perform_wear(ch, obj, where);
				}
			}
			else if (!*arg2) {
				act("You can't wear $p.", FALSE, ch, obj, 0, TO_CHAR);
			}
		}
	}
}


ACMD(do_wield) {
	obj_data *obj;

	one_argument(argument, arg);
	
	if (IS_NPC(ch)) {
		msg_to_char(ch, "NPCs may not wield items.\r\n");
	}
	else if (!*arg) {
		send_to_char("Wield what?\r\n", ch);
	}
	else if (!(obj = get_obj_in_list_vis(ch, arg, ch->carrying))) {
		sprintf(buf, "You don't seem to have %s %s.\r\n", AN(arg), arg);
		send_to_char(buf, ch);
	}
	else if (!CAN_WEAR(obj, ITEM_WEAR_WIELD)) {
		send_to_char("You can't wield that.\r\n", ch);
	}
	else if (!can_wear_item(ch, obj, TRUE)) {
		// sends own error
	}
	else if (OBJ_FLAGGED(obj, OBJ_TWO_HANDED) && GET_EQ(ch, WEAR_HOLD)) {
		msg_to_char(ch, "You can't wield a two-handed weapon while you're holding something in your off-hand.\r\n");
	}
	else {
		if (GET_EQ(ch, WEAR_WIELD)) {
			perform_remove(ch, WEAR_WIELD);
		}
		perform_wear(ch, obj, WEAR_WIELD);
	}
}<|MERGE_RESOLUTION|>--- conflicted
+++ resolved
@@ -408,16 +408,12 @@
 			msg_to_char(ch, "Holds %d items.\r\n", GET_MAX_CONTAINER_CONTENTS(obj));
 			break;
 		case ITEM_DRINKCON:
-<<<<<<< HEAD
-			msg_to_char(ch, "Contains %d units of %s.\r\n", GET_DRINK_CONTAINER_CONTENTS(obj), get_generic_string_by_vnum(GET_DRINK_CONTAINER_TYPE(obj), GENERIC_LIQUID, GSTR_LIQUID_NAME));
-=======
 			if (GET_DRINK_CONTAINER_CONTENTS(obj) > 0) {
-				msg_to_char(ch, "Contains %d units of %s.\r\n", GET_DRINK_CONTAINER_CONTENTS(obj), drinks[GET_DRINK_CONTAINER_TYPE(obj)]);
+				msg_to_char(ch, "Contains %d units of %s.\r\n", GET_DRINK_CONTAINER_CONTENTS(obj), get_generic_string_by_vnum(GET_DRINK_CONTAINER_TYPE(obj), GENERIC_LIQUID, GSTR_LIQUID_NAME));
 			}
 			else {
 				msg_to_char(ch, "It is empty.\r\n");
 			}
->>>>>>> f8700516
 			break;
 		case ITEM_FOOD:
 			msg_to_char(ch, "Fills for %d hour%s.\r\n", GET_FOOD_HOURS_OF_FULLNESS(obj), PLURAL(GET_FOOD_HOURS_OF_FULLNESS(obj)));
