/* ************************************************************************
*   File: mobact.c                                        EmpireMUD 2.0b4 *
*  Usage: Functions for generating intelligent (?) behavior in mobiles    *
*                                                                         *
*  EmpireMUD code base by Paul Clarke, (C) 2000-2015                      *
*  All rights reserved.  See license.doc for complete information.        *
*                                                                         *
*  EmpireMUD based upon CircleMUD 3.0, bpl 17, by Jeremy Elson.           *
*  CircleMUD (C) 1993, 94 by the Trustees of the Johns Hopkins University *
*  CircleMUD is based on DikuMUD, Copyright (C) 1990, 1991.               *
************************************************************************ */

#include <math.h>

#include "conf.h"
#include "sysdep.h"

#include "structs.h"
#include "utils.h"
#include "db.h"
#include "comm.h"
#include "interpreter.h"
#include "handler.h"
#include "skills.h"
#include "dg_scripts.h"

/**
* Contents:
*   Helpers
*   Generic NPCs
*   Mob Movement
*   Mob Activity
*   Mob Spawning
*   Mob Scaling
*/

// external vars
extern struct generic_name_data *generic_names;

// external funcs
extern int perform_move(char_data *ch, int dir, int need_specials_check, byte mode);

// local protos
void end_pursuit(char_data *ch, char_data *target);
struct generic_name_data *get_generic_name_list(int name_set, int sex);
void scale_mob_to_level(char_data *mob, int level);


 //////////////////////////////////////////////////////////////////////////////
//// HELPERS /////////////////////////////////////////////////////////////////

/**
* Creates a new mob pursuit entry -- this will delete any old entry for the
* same target.
*
* @param char_data *ch The mob pursuing
* @param char_data *target The victim
*/
void add_pursuit(char_data *ch, char_data *target) {
	struct pursuit_data *purs;
	
	// only mobs pursue, and only pursue non-mobs
	if (!IS_NPC(ch) || IS_NPC(target) || IS_IMMORTAL(target)) {
		return;
	}
	
	end_pursuit(ch, target);
	
	// add new instance
	CREATE(purs, struct pursuit_data, 1);
	purs->next = MOB_PURSUIT(ch);
	MOB_PURSUIT(ch) = purs;
	
	purs->idnum = GET_IDNUM(target);
	purs->last_seen = time(0);
	purs->location = GET_ROOM_VNUM(HOME_ROOM(IN_ROOM(ch)));
}


/**
* Cancels pursuit of a target.
*
* @param char_data *ch The mob pursuing
* @param char_data *target The victim
*/
void end_pursuit(char_data *ch, char_data *target) {
	struct pursuit_data *purs, *next_purs, *temp;
	
	// only mobs have this
	if (!IS_NPC(ch)) {
		return;
	}
	
	// remove any old instance
	for (purs = MOB_PURSUIT(ch); purs; purs = next_purs) {
		next_purs = purs->next;
		
		if (purs->idnum == GET_IDNUM(target)) {
			REMOVE_FROM_LIST(purs, MOB_PURSUIT(ch), next);
			free(purs);
		}
	}
}


/**
* Sends a mob back to where it was if it's not fighting and is standing.
*
* @param char_data *ch The mob to send back.
* @return bool TRUE if the mob moves back, FALSE otherwise.
*/
bool return_to_pursuit_location(char_data *ch) {
	struct pursuit_data *purs, *next_purs;
	room_data *loc;
	
	if (!ch || ch->desc || !IS_NPC(ch) || FIGHTING(ch) || GET_POS(ch) < POS_STANDING || AFF_FLAGGED(ch, AFF_ENTANGLED) || MOB_PURSUIT_LEASH_LOC(ch) == NOWHERE) {
		return FALSE;
	}
	
	loc = real_room(MOB_PURSUIT_LEASH_LOC(ch));
	
	if (!loc) {
		MOB_PURSUIT_LEASH_LOC(ch) = NOWHERE;
		return FALSE;
	}
	
	act("$n goes back to where $e was.", TRUE, ch, NULL, NULL, TO_ROOM);
	char_to_room(ch, loc);
	act("$n returns to what $e was doing.", TRUE, ch, NULL, NULL, TO_ROOM);
	MOB_PURSUIT_LEASH_LOC(ch) = NOWHERE;
	
	// reset pursue data to avoid loops
	LL_FOREACH_SAFE(MOB_PURSUIT(ch), purs, next_purs) {
		free(purs);
	}
	MOB_PURSUIT(ch) = NULL;
	
	return TRUE;
}


/**
* This generates a random amount of money the NPC will carry. If it's an
* empire's NPC, the money will come from the empire's vault.
*
* @param char_data *mob An NPC.
* @return int A random amount of money that mob carries.
*/
int mob_coins(char_data *mob) {
	empire_data *emp;
	int amt = 0;
	
	if (IS_NPC(mob) && MOB_FLAGGED(mob, MOB_HUMAN) && !MOB_FLAGGED(mob, MOB_PICKPOCKETED)) {
		amt = number(-20, get_approximate_level(mob));
		if (MOB_FLAGGED(mob, MOB_HARD)) {
			amt *= 3;
		}
		if (MOB_FLAGGED(mob, MOB_GROUP)) {
			amt *= 5;
		}
		amt = MAX(0, amt);
		
		if ((emp = GET_LOYALTY(mob))) {
			amt = MIN(amt, EMPIRE_COINS(emp));
			EMPIRE_COINS(emp) -= amt;
			// we don't save the empire here but it's likely to save on its own soon -- just like the dropped coins will
		}
	}
	
	return amt;
}


INTERACTION_FUNC(run_one_encounter) {
	void setup_generic_npc(char_data *mob, empire_data *emp, int name, int sex);
	
	char_data *aggr;
	int iter;
	bool any = FALSE;
	
	for (iter = 0; iter < interaction->quantity; ++iter) {
		aggr = read_mobile(interaction->vnum, TRUE);
		setup_generic_npc(aggr, NULL, NOTHING, NOTHING);
		if (COMPLEX_DATA(IN_ROOM(ch)) && COMPLEX_DATA(IN_ROOM(ch))->instance) {
			MOB_INSTANCE_ID(aggr) = COMPLEX_DATA(IN_ROOM(ch))->instance->id;
		}
		char_to_room(aggr, IN_ROOM(ch));
		SET_BIT(MOB_FLAGS(aggr), MOB_SPAWNED);
		act("$N appears!", FALSE, ch, 0, aggr, TO_CHAR | TO_ROOM);
		hit(aggr, ch, GET_EQ(aggr, WEAR_WIELD), FALSE);
		load_mtrigger(aggr);
		any = TRUE;
	}
	
	return any;
}


/**
* Offers a player a chance at a random encounter using INTERACT_ENCOUNTER on
* the room they are in.
*
* @param char_data *ch The unsuspecting fool.
*/
void random_encounter(char_data *ch) {
	if (!ch->desc || IS_NPC(ch) || !IN_ROOM(ch) || FIGHTING(ch) || IS_GOD(ch) || NOHASSLE(ch) || ISLAND_FLAGGED(IN_ROOM(ch), ISLE_NO_AGGRO)) {
		return;
	}

	if (AFF_FLAGGED(ch, AFF_FLY | AFF_MAJESTY)) {
		return;
	}
	
	// water encounters don't trigger if the player is on a vehicle
	if ((IS_WATER_SECT(SECT(IN_ROOM(ch))) || ROOM_BLD_FLAGGED(IN_ROOM(ch), BLD_NEED_BOAT) || RMT_FLAGGED(IN_ROOM(ch), RMT_NEED_BOAT)) && (GET_SITTING_ON(ch) || EFFECTIVELY_FLYING(ch))) {
		return;
	}

	run_room_interactions(ch, IN_ROOM(ch), INTERACT_ENCOUNTER, run_one_encounter);
}


 //////////////////////////////////////////////////////////////////////////////
//// GENERIC NPCS ////////////////////////////////////////////////////////////


/**
* Finds the best name list available, given the choices. It falls back on
* other name lists as defaults.
*
* @param int name_set Any NAMES_x const.
* @param int sex Any SEX_x const.
* @return struct generic_name_data* The namelist object.
*/
struct generic_name_data *get_best_name_list(int name_set, int sex) {
	struct generic_name_data *iter, *set = get_generic_name_list(name_set, sex);
	
	// backup if no list found
	if (!set) {
		for (iter = generic_names; iter; iter = iter->next) {
			if (iter->sex == sex) {
				set = iter;
				break;
			}
		}
		
		// still no?
		if (!set) {
			set = generic_names;
		}
	}
	
	return set;
}


/**
* Fetch a generic name list by id/sex.
*
* @param int name_set Any NAMES_x const.
* @param int sex Any SEX_x const.
* @return struct generic_name_data* The generic name list, or NULL if no match.
*/
struct generic_name_data *get_generic_name_list(int name_set, int sex) {
	struct generic_name_data *iter;
	
	for (iter = generic_names; iter; iter = iter->next) {
		if (iter->name_set == name_set && iter->sex == sex) {
			return iter;
		}
	}
	
	return NULL;
}


/**
* @param int name_set Any NAMES_x const.
* @param int sex Any SEX_x const.
* @return int a position in the name set for a random name of that sex
*/
int pick_generic_name(int name_set, int sex) {
	struct generic_name_data *set = get_best_name_list(name_set, sex);

	// grab max value from the set	
	return number(0, set->size-1);
}


/**
* This function substitutes #a, #n, and #e in a string.
*
* @param const char *str The base string
* @param const char *name Replaces #n
* @param const char *empire_name Replaces #e
* @param const char *empire_adjective Replaces #a
* @return char* The replaced string
*/
char *replace_npc_names(const char *str, const char *name, const char *empire_name, const char *empire_adjective) {
	static char buf[MAX_STRING_LENGTH];
	char *cp = buf, *ptr, *iter;

	for (iter = (char*)str; *iter; ++iter) {
		if (*iter == '#') {
			switch (*(++iter)) {
				case 'n':
					for (ptr = (char*)name; *ptr && (cp - buf) < (MAX_STRING_LENGTH - 1); *(cp++) = *(ptr++));
					break;
				case 'e':
					for (ptr = (char*)empire_name; *ptr && (cp - buf) < (MAX_STRING_LENGTH - 1); *(cp++) = *(ptr++));
					break;
				case 'a':
					for (ptr = (char*)empire_adjective; *ptr && (cp - buf) < (MAX_STRING_LENGTH - 1); *(cp++) = *(ptr++));
					break;
				default:
					if ((cp - buf) < (MAX_STRING_LENGTH - 1)) {
						*(cp++) = '#';
					}
					break;
			}
		}
		else if ((cp - buf) < (MAX_STRING_LENGTH - 1)) {
			*(cp++) = *iter;
		}
	}
	
	if ((cp - buf) < (MAX_STRING_LENGTH - 1)) {
		*cp = '\0';
	}
	else {
		buf[MAX_STRING_LENGTH-1] = '\0';
	}

	return (buf);
}


/**
* Re-strings a mob by replacing #n and #e with name and empire.
*
* @param char_data *mob
* @param empire_data *emp the empire (optional; NOTHING = none)
* @param int name Entry position in the name list -- NOTHING for auto-pick
* @param int sex Which sex it should be -- NOTHING for auto-pick
*/
void setup_generic_npc(char_data *mob, empire_data *emp, int name, int sex) {
	char *free_name = NULL, *free_short = NULL, *free_long = NULL;
	struct generic_name_data *name_set;
	char_data *proto;
	
	// will work with the proto to make them re-stringable
	proto = mob_proto(GET_MOB_VNUM(mob));
	
	// short-circuit
	if (!strchr(GET_PC_NAME(proto ? proto : mob), '#') && !strchr(GET_SHORT_DESC(proto ? proto : mob), '#') && !strchr(GET_LONG_DESC(proto ? proto : mob), '#')) {
		// no # codes: no work to do
		return;
	}
	
	// safety
	if (sex == NOTHING) {
		// try the mob's natural sex first
		sex = GET_REAL_SEX(mob);
	}
	// pick a male/female sex if none given
	if (sex != SEX_MALE && sex != SEX_FEMALE) {
		sex = number(SEX_MALE, SEX_FEMALE);
	}
	
	// ensure empire
	if (!emp) {
		emp = GET_LOYALTY(mob);
	}
	
	// get name set
	name_set = get_best_name_list(MOB_NAME_SET(mob), sex);
		
	// pick a name if none given, or if invalid
	if (name == NOTHING || name >= name_set->size) {
		name = pick_generic_name(MOB_NAME_SET(mob), sex);
	}

	GET_LOYALTY(mob) = emp;
	
	// set up sex -- some mobs go both ways ;)
	GET_REAL_SEX(mob) = sex;
	MOB_DYNAMIC_SEX(mob) = sex;
	MOB_DYNAMIC_NAME(mob) = name;
	
	// mark strings for freeing later (this patches a small memory leak on mobs whose strings weren't prototypical)
	if (GET_PC_NAME(mob) && (!proto || GET_PC_NAME(mob) != GET_PC_NAME(proto))) {
		free_name = GET_PC_NAME(mob);
	}
	if (GET_SHORT_DESC(mob) && (!proto || GET_SHORT_DESC(mob) != GET_SHORT_DESC(proto))) {
		free_short = GET_SHORT_DESC(mob);
	}
	if (GET_LONG_DESC(mob) && (!proto || GET_LONG_DESC(mob) != GET_LONG_DESC(proto))) {
		free_long = GET_LONG_DESC(mob);
	}
	
	// restrings: uses "afar"/"lost" if there is no empire
	GET_PC_NAME(mob) = str_dup(replace_npc_names(GET_PC_NAME(proto ? proto : mob), name_set->names[name], !emp ? "afar" : EMPIRE_NAME(emp), !emp ? "lost" : EMPIRE_ADJECTIVE(emp)));
	GET_SHORT_DESC(mob) = str_dup(replace_npc_names(GET_SHORT_DESC(proto ? proto : mob), name_set->names[name], !emp ? "afar" : EMPIRE_NAME(emp), !emp ? "lost" : EMPIRE_ADJECTIVE(emp)));
	GET_LONG_DESC(mob) = str_dup(replace_npc_names(GET_LONG_DESC(proto ? proto : mob), name_set->names[name], !emp ? "afar" : EMPIRE_NAME(emp), !emp ? "lost" : EMPIRE_ADJECTIVE(emp)));
	
	// and free that memory if necessary
	if (free_name) {
		free(free_name);
	}
	if (free_short) {
		free(free_short);
	}
	if (free_long) {
		free(free_long);
	}
}


 //////////////////////////////////////////////////////////////////////////////
//// MOB MOVEMENT ////////////////////////////////////////////////////////////

/**
* This checks if a mob is willing to move onto a given sect.
*
* @param char_data *mob The mob.
* @param room_data *to_room The room to check movement into.
* @return bool TRUE if the mob will move there, FALSE if not
*/
bool mob_can_move_to_sect(char_data *mob, room_data *to_room) {
	sector_data *sect = SECT(to_room);
	int move_type = MOB_MOVE_TYPE(mob);
	bool ok = FALSE;
	
	// sect- and ability-based determinations
	
	if (SECT_FLAGGED(sect, SECTF_IS_ROAD) && !MOB_FLAGGED(mob, MOB_AQUATIC) && move_type != MOB_MOVE_SWIM) {
		ok = TRUE;
	}
	else if (move_type == MOB_MOVE_FLY || AFF_FLAGGED(mob, AFF_FLY)) {
		ok = TRUE;
	}
	else if (ROOM_BLD_FLAGGED(to_room, BLD_NO_NPC) && IS_COMPLETE(to_room)) {
		// nope
		ok = FALSE;
	}
	else if (SECT_FLAGGED(sect, SECTF_ROUGH)) {
		if (move_type == MOB_MOVE_CLIMB || MOB_FLAGGED(mob, MOB_MOUNTAINWALK)) {
			ok = TRUE;
		}
	}
	else if (SECT_FLAGGED(sect, SECTF_FRESH_WATER | SECTF_OCEAN)) {
		if (MOB_FLAGGED(mob, MOB_AQUATIC) || move_type == MOB_MOVE_SWIM || move_type == MOB_MOVE_PADDLE) {
			ok = TRUE;
		}
	}
	else {
		// not mountain/ocean/river/road ... just check for move types that indicate non-flat-ground
		if (move_type != MOB_MOVE_SWIM && move_type != MOB_MOVE_PADDLE) {
			ok = TRUE;
		}
	}
	
	// overrides: things that cancel previous oks
	
	// non-humans won't enter buildings
	if (!MOB_FLAGGED(mob, MOB_HUMAN) && SECT_FLAGGED(sect, SECTF_MAP_BUILDING | SECTF_INSIDE)) {
		ok = FALSE;
	}
	
	// done
	return ok;
}


/**
* This makes the final determination as to whether a mob can enter a specific
* building or room.
*
* @param char_data *ch The mobile
* @param int dir Which direction (NORTH, etc)
* @param room_data *to_room The destination
* @return TRUE if the move is valid, FALSE otherwise
*/
bool validate_mobile_move(char_data *ch, int dir, room_data *to_room) {
	void empire_skillup(empire_data *emp, any_vnum ability, double amount);
	
	empire_data *ch_emp = GET_LOYALTY(ch);
	empire_data *room_emp = ROOM_OWNER(to_room);
	bool valid = TRUE;
	
	// !mob room
	if (valid && (RMT_FLAGGED(to_room, RMT_NO_MOB) || (IS_COMPLETE(to_room) && ROOM_BLD_FLAGGED(to_room, BLD_NO_NPC)))) {
		valid = FALSE;
	}
	
	if (valid && ROOM_BLD_FLAGGED(to_room, BLD_BARRIER) && IS_COMPLETE(to_room)) {
		valid = FALSE;
	}
	
	// check building permissions (hostile empire locations only)
	if (valid && !IS_OUTDOOR_TILE(to_room) && room_emp && room_emp != ch_emp && (MOB_FLAGGED(ch, MOB_AGGRESSIVE) || empire_is_hostile(room_emp, ch_emp, to_room))) {
		if (MOB_FLAGGED(ch, MOB_AGGRESSIVE | MOB_CITYGUARD)) {
			// only locks blocks aggressive/cityguard
			if (EMPIRE_HAS_TECH(room_emp, TECH_LOCKS)) {
				empire_skillup(room_emp, ABIL_LOCKS, 10);
				valid = FALSE;
			}
		}
		else {
			// not aggressive: blocked by non-matching empire
			valid = FALSE;
		}
	}
	
	return valid;
}


/**
* Attempts to move the mobile more or less at random, as part of normal movement.
*
* @param char_data *ch The mobile
* @return bool TRUE if the mobile moved successfully
*/
bool try_mobile_movement(char_data *ch) {
	extern const int rev_dir[];
	
	int dir;
	room_data *to_room, *was_in = IN_ROOM(ch);
	struct room_direction_data *ex;

	// first if() limits animals to outside movement only -- they won't move once indoors
	if (!MOB_FLAGGED(ch, MOB_ANIMAL) || IS_ADVENTURE_ROOM(IN_ROOM(ch)) || !ROOM_IS_CLOSED(IN_ROOM(ch))) {
		// randomly choose a direction (this checks COMPLEX_DATA() because we want the chance of moving slightly higher indoors, as there are fewer exits)
		if ((dir = number(0, 40 / (COMPLEX_DATA(IN_ROOM(ch)) ? 2 : 1))) < NUM_2D_DIRS) {
			if (IS_OUTDOORS(ch) && !IS_ADVENTURE_ROOM(IN_ROOM(ch))) {
				// map movement:
				to_room = real_shift(IN_ROOM(ch), shift_dir[dir][0], shift_dir[dir][1]);
				
				if (to_room && mob_can_move_to_sect(ch, to_room) && ROOM_PRIVATE_OWNER(to_room) == NOBODY) {
					// this IF comes from act.movement and really needs to be generalized
					if (!IS_COMPLETE(to_room) || (!IS_ADVENTURE_ROOM(IN_ROOM(ch)) && !IS_INSIDE(IN_ROOM(ch)) && ROOM_IS_CLOSED(to_room) && BUILDING_ENTRANCE(to_room) != dir && (!ROOM_BLD_FLAGGED(to_room, BLD_TWO_ENTRANCES) || BUILDING_ENTRANCE(to_room) != rev_dir[dir]))) {
						// can't go that way
					}
					else if (validate_mobile_move(ch, dir, to_room)) {
						perform_move(ch, dir, 1, 0);
					}
				}
			}
			else if (COMPLEX_DATA(IN_ROOM(ch)) && (ex = find_exit(IN_ROOM(ch), dir)) && CAN_GO(ch, ex)) {
				// indoor movement
				to_room = ex->room_ptr;
				
				if (to_room && validate_mobile_move(ch, dir, to_room)) {
					perform_move(ch, dir, 1, 0);
				}
			}
		}
	}

	// TRUE if moved
	return (was_in != IN_ROOM(ch));
}


 //////////////////////////////////////////////////////////////////////////////
//// MOB ACTIVITY ////////////////////////////////////////////////////////////

/**
* Main cycle of mob activity (iterates over character list).
*/
void mobile_activity(void) {
	register char_data *ch, *next_ch, *vict, *targ, *m;
	struct track_data *track;
	struct pursuit_data *purs, *next_purs, *temp;
	obj_data *obj;
	int found, dir = NO_DIR;
	empire_data *chemp, *victemp;
	bool moved;

	#define CAN_AGGRO(mob, vict)  (!IS_DEAD(vict) && !NOHASSLE(vict) && !IS_GOD(vict) && CAN_SEE(mob, vict) && vict != mob->master && !AFF_FLAGGED(vict, AFF_IMMUNE_PHYSICAL | AFF_NO_TARGET_IN_ROOM | AFF_NO_SEE_IN_ROOM | AFF_NO_ATTACK))

	for (ch = character_list; ch; ch = next_ch) {
		next_ch = ch->next;
		moved = FALSE;

		if (!IS_MOB(ch) || GET_FED_ON_BY(ch) || EXTRACTED(ch) || IS_DEAD(ch) || AFF_FLAGGED(ch, AFF_STUNNED))
			continue;
		if (FIGHTING(ch) || !AWAKE(ch) || AFF_FLAGGED(ch, AFF_CHARM) || MOB_FLAGGED(ch, MOB_TIED)  || GET_LED_BY(ch))
			continue;
		
		// found stops further execution
		found = FALSE;
		
		// pursuit mobs
		if (MOB_FLAGGED(ch, MOB_PURSUE) && MOB_PURSUIT(ch) && !moved) {
			// store location to return to, if none is already set
			if (MOB_PURSUIT_LEASH_LOC(ch) == NOWHERE) {
				MOB_PURSUIT_LEASH_LOC(ch) = GET_ROOM_VNUM(IN_ROOM(ch));
			}
			
			for (purs = MOB_PURSUIT(ch); !found && purs; purs = next_purs) {
				next_purs = purs->next;
				
				// check pursuit timeout and distance
				if (time(0) - purs->last_seen > config_get_int("mob_pursuit_timeout") * SECS_PER_REAL_MIN || compute_distance(IN_ROOM(ch), real_room(purs->location)) > config_get_int("mob_pursuit_distance")) {
					REMOVE_FROM_LIST(purs, MOB_PURSUIT(ch), next);
					free(purs);
				}
				else {
					// now see if we can track from here
					found = FALSE;

					// look in this room
					for (vict = ROOM_PEOPLE(IN_ROOM(ch)); !found && vict; vict = vict->next_in_room) {
						if (!IS_NPC(vict) && GET_IDNUM(vict) == purs->idnum && CAN_RECOGNIZE(ch, vict) && can_fight(ch, vict)) {
							found = TRUE;
							engage_combat(ch, vict, FALSE);
						}
					}

					// track to next room
					for (track = ROOM_TRACKS(IN_ROOM(ch)); !found && track; track = track->next) {
						if (track->player_id == purs->idnum) {
							found = TRUE;
							dir = track->dir;
						}
					}
				}
			}
			
			if (dir != NO_DIR && found == TRUE && !AFF_FLAGGED(ch, AFF_CHARM | AFF_ENTANGLED)) {
				perform_move(ch, dir, 1, 0);
				moved = TRUE;
			}
			
			// look for target again
			if (moved) {
				found = FALSE;

				for (purs = MOB_PURSUIT(ch); !found && purs; purs = next_purs) {
					next_purs = purs->next;
					
					for (vict = ROOM_PEOPLE(IN_ROOM(ch)); !found && vict; vict = vict->next_in_room) {
						if (!IS_NPC(vict) && GET_IDNUM(vict) == purs->idnum && can_fight(ch, vict)) {
							found = TRUE;
							engage_combat(ch, vict, FALSE);
						}
					}
				}
			}
			
			// try to go back if unable to move from pursuit
			if (!moved) {
				moved = return_to_pursuit_location(ch);
			}
		}	// end pursuit
		
		if (!moved && !MOB_FLAGGED(ch, MOB_SENTINEL | MOB_TIED) && !AFF_FLAGGED(ch, AFF_CHARM | AFF_ENTANGLED) && GET_POS(ch) == POS_STANDING && (!ch->master || IN_ROOM(ch) != IN_ROOM(ch->master))) {
			moved = try_mobile_movement(ch);
		}
		
		// from here, found stops multiple attacks
		found = FALSE;

		/* Aggressive Mobs */
		if (!found && MOB_FLAGGED(ch, MOB_AGGRESSIVE) && (IS_ADVENTURE_ROOM(IN_ROOM(ch)) || !ISLAND_FLAGGED(IN_ROOM(ch), ISLE_NO_AGGRO))) {
			for (vict = ROOM_PEOPLE(IN_ROOM(ch)); vict && !found; vict = vict->next_in_room) {
				if (vict == ch) {
					continue;
				}
				if (!IS_NPC(vict) && !vict->desc) {
					// linkdead player
					continue;
				}
				if (IS_NPC(vict) && (IS_ADVENTURE_ROOM(IN_ROOM(vict)) || MOB_FLAGGED(vict, MOB_AGGRESSIVE) || !MOB_FLAGGED(vict, MOB_HUMAN))) {
					// they will attack humans but not aggro-humans, and not inadventures
					continue;
				}
				if (!CAN_AGGRO(ch, vict) || !can_fight(ch, vict)) {
					continue;
				}
				
				// ok good to go
				if (affected_by_spell(vict, ATYPE_MAJESTY) && !AFF_FLAGGED(ch, AFF_IMMUNE_VAMPIRE) && can_gain_exp_from(vict, ch)) {
					gain_ability_exp(vict, ABIL_MAJESTY, 10);
				}
				if (!CHECK_MAJESTY(vict) || AFF_FLAGGED(ch, AFF_IMMUNE_VAMPIRE)) {
					hit(ch, vict, GET_EQ(ch, WEAR_WIELD), FALSE);
					found = TRUE;
				}
			}
		}
		
		// Empire Mobs
		if (!found && MOB_FLAGGED(ch, MOB_CITYGUARD) && GET_LOYALTY(ch)) {
			// look for people to assist
			for (vict = ROOM_PEOPLE(IN_ROOM(ch)); vict && !found; vict = vict->next_in_room) {
				// in a fight?
				if (vict != ch && (targ = FIGHTING(vict)) && targ != ch && ch->master != targ && (IS_NPC(targ) || GET_ACCESS_LEVEL(targ) < LVL_GOD) && CAN_SEE(ch, targ)) {
					// matching empire to rescue?
					if (CAN_AGGRO(ch, vict) && GET_LOYALTY(vict) == GET_LOYALTY(ch)) {
						// make sure it's not a PVP-flagged fight
						if (IS_NPC(targ) || IS_NPC(vict) || !IS_PVP_FLAGGED(vict)) {
							// make sure targ (vict's fighting) isn't a pc in my empire
							if (IS_NPC(targ) || GET_LOYALTY(targ) != GET_LOYALTY(ch)) {
								if (can_fight(ch, targ)) {
									// assist vict
									engage_combat(ch, targ, FALSE);
									found = TRUE;
								}
							}
						}
					}
				}
			}
			
			// look for people to aggro
			if (!ISLAND_FLAGGED(IN_ROOM(ch), ISLE_NO_AGGRO)) {
				chemp = NULL;
				for (vict = ROOM_PEOPLE(IN_ROOM(ch)); vict && !found; vict = vict->next_in_room) {
					if (vict == ch) {
						continue;
					}
				
					// aggro players
					if (!IS_NPC(vict) && vict->desc) {
						if (GET_LOYALTY(vict) != GET_LOYALTY(ch) && CAN_AGGRO(ch, vict)) {
							if (!chemp) {
								chemp = GET_LOYALTY(ch);
							}

							// check character OR their leader for permission to be here, actually
							if (!((m = vict->master) && in_same_group(vict, m))) {
								m = vict;
							}
							if (GET_LOYALTY(m) != GET_LOYALTY(ch)) {
								victemp = GET_LOYALTY(vict);
							
								// check friendly first -- so we don't attack someone who's friendly
								if (!empire_is_friendly(chemp, victemp) && can_fight(ch, vict)) {
									if (IS_HOSTILE(vict) || (!IS_DISGUISED(vict) && empire_is_hostile(chemp, victemp, IN_ROOM(ch)))) {
										if (affected_by_spell(vict, ATYPE_MAJESTY) && !AFF_FLAGGED(ch, AFF_IMMUNE_VAMPIRE) && can_gain_exp_from(vict, ch)) {
											gain_ability_exp(vict, ABIL_MAJESTY, 10);
										}
									
										if (!CHECK_MAJESTY(vict) || AFF_FLAGGED(ch, AFF_IMMUNE_VAMPIRE)) {
											hit(ch, vict, GET_EQ(ch, WEAR_WIELD), FALSE);
											found = TRUE;
										}
									}
								}
							}
						}
					}
					// aggro mobs
					else if (IS_NPC(vict) && MOB_FLAGGED(vict, MOB_AGGRESSIVE) && GET_LOYALTY(ch) != GET_LOYALTY(vict) && can_fight(ch, vict)) {
						hit(ch, vict, GET_EQ(ch, WEAR_WIELD), FALSE);
						found = TRUE;
					}
					// hostility against empire mobs
					else if (IS_NPC(vict) && GET_LOYALTY(vict) && GET_LOYALTY(vict) != GET_LOYALTY(ch) && empire_is_hostile(GET_LOYALTY(ch), GET_LOYALTY(vict), IN_ROOM(ch))) {
						hit(ch, vict, GET_EQ(ch, WEAR_WIELD), FALSE);
						found = TRUE;
					}
				}
			}
		}

		if (MOB_FLAGGED(ch, MOB_SCAVENGER) && !FIGHTING(ch)) {
			for (obj = ROOM_CONTENTS(IN_ROOM(ch)); obj; obj = obj->next_content) {
				if (GET_OBJ_TYPE(obj) == ITEM_CORPSE && !number(0, 10)) {
					act("$n eats $p.", FALSE, ch, obj, NULL, TO_ROOM);
					empty_obj_before_extract(obj);
					extract_obj(obj);
					break;
				}
			}
		}
		
		// attempt to return to leash point
		if (!moved) {
			moved = return_to_pursuit_location(ch);
		}

		/* Add new mobile actions here */
	}
}



 //////////////////////////////////////////////////////////////////////////////
//// MOB SPAWNING ////////////////////////////////////////////////////////////

/**
* Despawns a spawned mob.
*
* @param char_data *ch the mob
*/
void despawn_mob(char_data *ch) {
	obj_data *obj, *next_obj;
	int iter;
	
	// empty inventory and equipment
	for (obj = ch->carrying; obj != NULL; obj = next_obj) {
		next_obj = obj->next_content;
		
		extract_obj(obj);
	}
	
	for (iter = 0; iter < NUM_WEARS; ++iter) {
		if (GET_EQ(ch, iter)) {
			extract_obj(GET_EQ(ch, iter));
		}
	}

	extract_char(ch);
}


/**
* This code processes the spawn data for one room and spawns accordingly.
* Notably, it won't spawn if more NPCs are in the room than the config const
* 'spawn_limit_per_room', and it won't spawn claimed tiles if the empire is
* timed out.
*
* This will update the last-spawned-time for the room.
*
* @param room_data *room The location to spawn.
*/
static void spawn_one_room(room_data *room) {
	extern char *replace_npc_names(const char *str, const char *name, const char *empire_name, const char *empire_adjective);
	extern char_data *spawn_empire_npc_to_room(empire_data *emp, struct empire_npc_data *npc, room_data *room, mob_vnum override_mob);
	
	room_data *iter, *next_iter, *home;
	struct empire_territory_data *ter;
	int count, x_coord, y_coord;
	struct spawn_info *list, *spawn;
	struct empire_npc_data *npc;
	char_data *mob, *ch_iter;
	time_t now = time(0);
	bool in_city, junk;
	crop_data *cp;
	
	int time_to_empire_emptiness = config_get_int("time_to_empire_emptiness") * SECS_PER_REAL_WEEK;
	
	// safety first
	if (!room) {
		return;
	}
	
	home = HOME_ROOM(room);
	
	// update this now, no matter what happens
	ROOM_LAST_SPAWN_TIME(room) = now;
	
	// never spawn idle empires at all
	if (ROOM_OWNER(home) && EMPIRE_LAST_LOGON(ROOM_OWNER(home)) + time_to_empire_emptiness < now) {
		return;
	}
	
	// spawn empire npcs who live here first
	if (ROOM_OWNER(home) && (ter = find_territory_entry(ROOM_OWNER(home), room))) {
		for (npc = ter->npcs; npc; npc = npc->next) {
			// check if the mob is already spawned
			if (!npc->mob) {
				spawn_empire_npc_to_room(ROOM_OWNER(home), npc, room, NOTHING);
			}
		}
	}
	
	// count creatures in the room; don't spawn rooms that are already populous
	count = 0;
	for (ch_iter = ROOM_PEOPLE(room); ch_iter; ch_iter = ch_iter->next_in_room) {
		if (IS_NPC(ch_iter)) {
			++count;
		}
	}
	
	if (count >= config_get_int("spawn_limit_per_room")) {
		return;
	}
	
	// find a spawn list
	list = NULL;
	if (GET_BUILDING(room)) {
		// only find a spawn list here if the building is complete; otherwise no list = no spawn
		if (IS_COMPLETE(room)) {
			list = GET_BLD_SPAWNS(GET_BUILDING(room));
		}
	}
	else if (ROOM_SECT_FLAGGED(room, SECTF_CROP) && (cp = ROOM_CROP(room))) {
		list = GET_CROP_SPAWNS(cp);
	}
	else {
		list = GET_SECT_SPAWNS(SECT(room));
	}
	
	// anything to spawn?
	if (list) {
		// set up data for faster checking
		x_coord = X_COORD(room);
		y_coord = Y_COORD(room);
		in_city = (ROOM_OWNER(home) && is_in_city_for_empire(room, ROOM_OWNER(home), TRUE, &junk)) ? TRUE : FALSE;
	
		for (spawn = list; spawn; spawn = spawn->next) {
			// validate flags
			if (IS_SET(spawn->flags, SPAWN_NOCTURNAL) && weather_info.sunlight != SUN_DARK && weather_info.sunlight != SUN_SET)
				continue;
			if (IS_SET(spawn->flags, SPAWN_DIURNAL) && weather_info.sunlight != SUN_LIGHT && weather_info.sunlight != SUN_RISE)
				continue;
			if (IS_SET(spawn->flags, SPAWN_CLAIMED) && !ROOM_OWNER(home))
				continue;
			if (IS_SET(spawn->flags, SPAWN_UNCLAIMED) && ROOM_OWNER(home))
				continue;
			if (IS_SET(spawn->flags, SPAWN_CITY) && !in_city)
				continue;
			if (IS_SET(spawn->flags, SPAWN_OUT_OF_CITY) && in_city)
				continue;
			if (IS_SET(spawn->flags, SPAWN_NORTHERN) && y_coord < (MAP_HEIGHT / 2))
				continue;
			if (IS_SET(spawn->flags, SPAWN_SOUTHERN) && y_coord >= (MAP_HEIGHT / 2))
				continue;
			if (IS_SET(spawn->flags, SPAWN_EASTERN) && x_coord < (MAP_WIDTH / 2))
				continue;
			if (IS_SET(spawn->flags, SPAWN_WESTERN) && x_coord >= (MAP_WIDTH / 2))
				continue;

			// check percent
			if (number(1, 10000) > (int)(100 * spawn->percent)) {
				continue;
			}
		
			// passed! let's spawn
			mob = read_mobile(spawn->vnum, TRUE);
		
			// ensure loyalty
			if (ROOM_OWNER(home) && MOB_FLAGGED(mob, MOB_HUMAN | MOB_EMPIRE | MOB_CITYGUARD)) {
				GET_LOYALTY(mob) = ROOM_OWNER(home);
			}

			// in case of generic names
			setup_generic_npc(mob, ROOM_OWNER(home), NOTHING, NOTHING);
		
			// enforce spawn data
			SET_BIT(MOB_FLAGS(mob), MOB_SPAWNED);
				
			// put in the room
			char_to_room(mob, room);
			load_mtrigger(mob);
		}
	}

	// spawn interior rooms: recursively
	if (GET_INSIDE_ROOMS(room) > 0) {
		for (iter = interior_room_list; iter; iter = next_iter) {
			next_iter = iter->next_interior;
			
			if (HOME_ROOM(iter) == room && iter != room) {
				spawn_one_room(iter);
			}
		}
	}
}


/**
* Spawns the mobs in the rooms around the center.
*
* @param room_data *center The origin location.
*/
void spawn_mobs_from_center(room_data *center) {
	int y_iter, x_iter;
	room_data *to_room;
	time_t now = time(0);
	
	int mob_spawn_interval = config_get_int("mob_spawn_interval") * SECS_PER_REAL_MIN;
	int mob_spawn_radius = config_get_int("mob_spawn_radius");
	
	// always start on the map
	center = get_map_location_for(center);
	
	// skip if we didn't find a map location
	if (!center || GET_ROOM_VNUM(center) >= MAP_SIZE) {
		return;
	}
	
	// only bother at all if the center needs to be spawned
	if (ROOM_LAST_SPAWN_TIME(center) >= (now - mob_spawn_interval)) {
		return;
	}
	
	for (y_iter = -1 * mob_spawn_radius; y_iter <= mob_spawn_radius; ++y_iter) {
		for (x_iter = -1 * mob_spawn_radius; x_iter <= mob_spawn_radius; ++x_iter) {
			to_room = real_shift(center, x_iter, y_iter);

			if (to_room && !ROOM_AFF_FLAGGED(to_room, ROOM_AFF_UNCLAIMABLE)) {
				if (ROOM_LAST_SPAWN_TIME(to_room) < (now - mob_spawn_interval)) {
					spawn_one_room(to_room);
				}
			}
		}
	}
}


 //////////////////////////////////////////////////////////////////////////////
//// MOB SCALING /////////////////////////////////////////////////////////////

/**
* This ensures that mobs are scaled correctly, and can be called any time
* two Creatures are attacking each other. It will scale both of them, if they
* are NPCs.
*
* @param char_data *mob One of the characters.
* @param char_data *attacker The other character.
* @return bool TRUE -- always
*/
bool check_scaling(char_data *mob, char_data *attacker) {
	void scale_mob_for_character(char_data *mob, char_data *ch);

	// ensure scaling
	if (attacker != mob && IS_NPC(mob) && GET_CURRENT_SCALE_LEVEL(mob) == 0) {
		scale_mob_for_character(mob, attacker);
	}
	if (attacker != mob && IS_NPC(attacker) && GET_CURRENT_SCALE_LEVEL(attacker) == 0) {
		scale_mob_for_character(attacker, mob);
	}
	
	return TRUE;
}


/**
* This function figures out what level a mob would be scaled to if it were
* fighting ch. This is largely based on master/party.
*
* @param char_data *ch The person we'd scale based on.
* @param bool check_group if TRUE, considers group members' levels too
* @return int The ideal scale level.
*/
int determine_best_scale_level(char_data *ch, bool check_group) {
	struct group_member_data *mem;
	char_data *scale_to = ch;
	int iter, level = 0;
	
	// level caps for sub-100 scaling -- TODO this is very similar to what's done in can_wear_item()
	int level_ranges[] = { BASIC_SKILL_CAP, SPECIALTY_SKILL_CAP, CLASS_SKILL_CAP, -1 };	// terminate with -1
	
	// determine who we're really scaling to
	if (IS_NPC(scale_to)) {
		while (scale_to->master) {
			scale_to = scale_to->master;
		}
	}
	
	// now determine the ideal level based on scale_to
	if (IS_NPC(scale_to)) {
		if (GET_CURRENT_SCALE_LEVEL(scale_to) > 0) {
			level = GET_CURRENT_SCALE_LEVEL(scale_to);
		}
		else {
			// aim low -- don't scale mobs too high based on mobs alone
			level = MAX(1, GET_MIN_SCALE_LEVEL(scale_to));
		}
	}
	else {
		level = GET_COMPUTED_LEVEL(scale_to);
		
		// for people under the class cap, also cap scaling on their level range
		if (GET_SKILL_LEVEL(scale_to) < CLASS_SKILL_CAP) {
			for (iter = 0; level_ranges[iter] != -1; ++iter) {
				if (GET_SKILL_LEVEL(scale_to) <= level_ranges[iter]) {
					level = MIN(level, level_ranges[iter]);
				}
			}
		}
		
		if (check_group && GROUP(scale_to)) {
			for (mem = GROUP(scale_to)->members; mem; mem = mem->next) {
				if (mem->member != scale_to) {
					level = MAX(level, determine_best_scale_level(mem->member, FALSE));
				}
			}
		}
	}

	return level;	
}


/**
* Scales a mob below the master's level like a familiar.
*
* @param char_data *mob The mob to scale.
* @param char_data *master The person to base it on.
*/
void scale_mob_as_familiar(char_data *mob, char_data *master) {
	int scale_level;
	
	scale_level = get_approximate_level(master);
	if (scale_level > CLASS_SKILL_CAP) {
		// 25 levels lower if over 100
		scale_level = MAX(CLASS_SKILL_CAP, scale_level - 25);
	}
	scale_mob_to_level(mob, scale_level);
}


/**
* This scales one NPC to the level of a player or NPC, or as closely as
* allowed.
*
* @param char_data *mob The NPC to scale.
* @param char_data *ch The creature to scale based on.
*/
void scale_mob_for_character(char_data *mob, char_data *ch) {
	scale_mob_to_level(mob, determine_best_scale_level(ch, TRUE));
}


/**
* This scales a mob to a given level (or as close as possible given the mob's
* scale limits.
*
* @param char_data *mob The mob to scale.
* @param int level The level to scale it to.
*/
void scale_mob_to_level(char_data *mob, int level) {
	extern const int base_player_pools[NUM_POOLS];
	void get_scale_constraints(room_data *room, char_data *mob, int *scale_level, int *min, int *max);
	
	double value, target;
	int low_level, mid_level, high_level, over_level;
	int room_lev = 0, room_min = 0, room_max = 0;
	int pools_down[NUM_POOLS];
	int iter;
	
	// sanity
	if (!IS_NPC(mob)) {
		return;
	}
	
	// check location constraints
	get_scale_constraints(NULL, mob, &room_lev, &room_min, &room_max);
	
	// does the room have a forced scale?
	if (room_lev > 0) {
		level = room_lev;
	}
	
	// adjust based on mob's own settings (fall back to room's settings)
	if (GET_MIN_SCALE_LEVEL(mob) > 0) {
		level = MAX(GET_MIN_SCALE_LEVEL(mob), level);
	}
	else if (room_min > 0) {
		level = MAX(room_min, level);
	}
	
	if (GET_MAX_SCALE_LEVEL(mob) > 0) {
		level = MIN(GET_MAX_SCALE_LEVEL(mob), level);
	}
	else if (room_max > 0) {
		level = MIN(room_max, level);
	}
	
	// insanity!
	if (level <= 0) {
		return;
	}
	
	// store how far down they are on pools
	for (iter = 0; iter < NUM_POOLS; ++iter) {
		pools_down[iter] = mob->points.max_pools[iter] - mob->points.current_pools[iter];
	}
	
	// set up: determine how many levels the mob gets in each level range
	low_level = MAX(0, MIN(level, BASIC_SKILL_CAP));
	mid_level = MAX(0, MIN(level, SPECIALTY_SKILL_CAP) - BASIC_SKILL_CAP);
	high_level = MAX(0, MIN(level, CLASS_SKILL_CAP) - SPECIALTY_SKILL_CAP);
	over_level = MAX(0, level - CLASS_SKILL_CAP);
	
	GET_CURRENT_SCALE_LEVEL(mob) = level;

	// health
<<<<<<< HEAD
	value = (1.5 * low_level) + (3.0 * mid_level) + (4.5 * high_level) + (9.5 * over_level);
	value *= MOB_FLAGGED(mob, MOB_TANK) ? 4.0 : 1.0;
	value *= MOB_FLAGGED(mob, MOB_HARD) ? 3.0 : 1.0;
	value *= MOB_FLAGGED(mob, MOB_GROUP) ? 4.0 : 1.0;
=======
	value = (1.5 * low_level) + (3.0 * mid_level) + (4.5 * high_level) + (10.5 * over_level);
	value *= MOB_FLAGGED(mob, MOB_TANK) ? 5.0 : 1.0;
	value *= MOB_FLAGGED(mob, MOB_HARD) ? 4.0 : 1.0;
	value *= MOB_FLAGGED(mob, MOB_GROUP) ? 5.0 : 1.0;
>>>>>>> 5e2f7527
	mob->points.max_pools[HEALTH] = MAX(1, (int) ceil(value));
	
	// move
	value = 100 + (10 * high_level) + (15 * over_level);
	value *= MOB_FLAGGED(mob, MOB_DPS) ? 2.0 : 1.0;
	value *= MOB_FLAGGED(mob, MOB_HARD) ? 2.0 : 1.0;
	value *= MOB_FLAGGED(mob, MOB_GROUP) ? 3.0 : 1.0;
	mob->points.max_pools[MOVE] = MAX(100, (int) ceil(value));
	
	// mana: only if caster
	value = (5 * low_level) + (8 * mid_level) + (10 * high_level) + (15 * over_level);
	value *= MOB_FLAGGED(mob, MOB_CASTER) ? 1.0 : 0;
	value *= MOB_FLAGGED(mob, MOB_HARD) ? 2.0 : 1.0;
	value *= MOB_FLAGGED(mob, MOB_GROUP) ? 3.0 : 1.0;
	mob->points.max_pools[MANA] = MAX(0, (int) ceil(value));
	
	// blood*
	value = base_player_pools[BLOOD];
	value += MOB_FLAGGED(mob, MOB_VAMPIRE) ? ((10 * high_level) + (20 * over_level)) : 0;
	value *= MOB_FLAGGED(mob, MOB_ANIMAL) ? 0.5 : 1.0;
	value *= (level <= 10) ? 0.1 : 1.0;
	mob->points.max_pools[BLOOD] = MAX(1, (int) ceil(value));
	
	// strength
	value = level / 20.0;
	value *= MOB_FLAGGED(mob, MOB_DPS) ? 1.5 : 1.0;
	value += MOB_FLAGGED(mob, MOB_HARD) ? 1.5 : 0;
	value += MOB_FLAGGED(mob, MOB_GROUP) ? 2.0 : 0;
	mob->real_attributes[STRENGTH] = MAX(1, (int) ceil(value));
	
	// dexterity
	value = level / 20.0;
	value *= MOB_FLAGGED(mob, MOB_TANK) ? 1.25 : 1.0;
	value += MOB_FLAGGED(mob, MOB_HARD) ? 1.25 : 0;
	value += MOB_FLAGGED(mob, MOB_GROUP) ? 2.0 : 0;
	mob->real_attributes[DEXTERITY] = MAX(1, (int) ceil(value));
	
	// charisma
	value = level / 20.0;
	value *= MOB_FLAGGED(mob, MOB_HUMAN) ? 1.25 : 1.0;
	mob->real_attributes[CHARISMA] = MAX(1, (int) ceil(value));
	
	// greatness
	value = level / 20.0;
	value *= MOB_FLAGGED(mob, MOB_HUMAN) ? 1.25 : 1.0;
	mob->real_attributes[GREATNESS] = MAX(1, (int) ceil(value));
	
	// intelligence
	value = level / 20.0;
	value *= MOB_FLAGGED(mob, MOB_CASTER) ? 1.5 : 1.0;
	value += MOB_FLAGGED(mob, MOB_HARD) ? 1.5 : 0;
	value += MOB_FLAGGED(mob, MOB_GROUP) ? 2.0 : 0;
	mob->real_attributes[INTELLIGENCE] = MAX(1, (int) ceil(value));
	
	// wits
	value = level / 20.0;
	value *= MOB_FLAGGED(mob, MOB_DPS) ? 1.5 : 1.0;
	value *= MOB_FLAGGED(mob, MOB_TANK) ? 0.5 : 1.0;
	mob->real_attributes[WITS] = MAX(1, (int) ceil(value));
	
	// damage
<<<<<<< HEAD
	target = (low_level / 20.0) + (mid_level / 17.5) + (high_level / 15.0) + (over_level / 10.5);
	value = target * attack_hit_info[MOB_ATTACK_TYPE(mob)].speed[SPD_NORMAL];
	value *= MOB_FLAGGED(mob, MOB_DPS) ? 2.0 : 1.0;
	value *= MOB_FLAGGED(mob, MOB_HARD) ? 2.0 : 1.0;
	value *= MOB_FLAGGED(mob, MOB_GROUP) ? 3.0 : 1.0;
=======
	target = (low_level / 20.0) + (mid_level / 17.5) + (high_level / 15.0) + (over_level / 9.5);
	value = target * attack_hit_info[MOB_ATTACK_TYPE(mob)].speed[SPD_NORMAL];
	value *= MOB_FLAGGED(mob, MOB_DPS) ? 2.5 : 1.0;
	value *= MOB_FLAGGED(mob, MOB_HARD) ? 2.5 : 1.0;
	value *= MOB_FLAGGED(mob, MOB_GROUP) ? 3.5 : 1.0;
	if (!attack_hit_info[MOB_ATTACK_TYPE(mob)].disarmable) {
		value *= 0.7;	// disarm would cut damage in half; this brings it closer together
	}
>>>>>>> 5e2f7527
	mob->mob_specials.damage = MAX(1, (int) ceil(value));
	
	// to-hit
	value = MAX(0, level - 50) + (level * 0.1);
	value *= MOB_FLAGGED(mob, MOB_HARD) ? 1.1 : 1.0;
	value *= MOB_FLAGGED(mob, MOB_GROUP) ? 1.3 : 1.0;
	value += 50;	// to hit-cap them
	mob->mob_specials.to_hit = MAX(0, (int) round(value));
	
	// to-dodge
	value = MAX(0, level - 50) + (level * 0.1);
	value *= MOB_FLAGGED(mob, MOB_HARD) ? 1.1 : 1.0;
	value *= MOB_FLAGGED(mob, MOB_GROUP) ? 1.3 : 1.0;
	mob->mob_specials.to_dodge = MAX(0, (int) round(value));
	
	// cleanup
	for (iter = 0; iter < NUM_POOLS; ++iter) {
		mob->points.current_pools[iter] = mob->points.max_pools[iter] - pools_down[iter];
	}
	for (iter = 0; iter < NUM_ATTRIBUTES; ++iter) {
		mob->aff_attributes[iter] = mob->real_attributes[iter];
	}
	affect_total(mob);
	update_pos(mob);
}<|MERGE_RESOLUTION|>--- conflicted
+++ resolved
@@ -1183,17 +1183,10 @@
 	GET_CURRENT_SCALE_LEVEL(mob) = level;
 
 	// health
-<<<<<<< HEAD
-	value = (1.5 * low_level) + (3.0 * mid_level) + (4.5 * high_level) + (9.5 * over_level);
-	value *= MOB_FLAGGED(mob, MOB_TANK) ? 4.0 : 1.0;
-	value *= MOB_FLAGGED(mob, MOB_HARD) ? 3.0 : 1.0;
-	value *= MOB_FLAGGED(mob, MOB_GROUP) ? 4.0 : 1.0;
-=======
 	value = (1.5 * low_level) + (3.0 * mid_level) + (4.5 * high_level) + (10.5 * over_level);
 	value *= MOB_FLAGGED(mob, MOB_TANK) ? 5.0 : 1.0;
 	value *= MOB_FLAGGED(mob, MOB_HARD) ? 4.0 : 1.0;
 	value *= MOB_FLAGGED(mob, MOB_GROUP) ? 5.0 : 1.0;
->>>>>>> 5e2f7527
 	mob->points.max_pools[HEALTH] = MAX(1, (int) ceil(value));
 	
 	// move
@@ -1255,13 +1248,6 @@
 	mob->real_attributes[WITS] = MAX(1, (int) ceil(value));
 	
 	// damage
-<<<<<<< HEAD
-	target = (low_level / 20.0) + (mid_level / 17.5) + (high_level / 15.0) + (over_level / 10.5);
-	value = target * attack_hit_info[MOB_ATTACK_TYPE(mob)].speed[SPD_NORMAL];
-	value *= MOB_FLAGGED(mob, MOB_DPS) ? 2.0 : 1.0;
-	value *= MOB_FLAGGED(mob, MOB_HARD) ? 2.0 : 1.0;
-	value *= MOB_FLAGGED(mob, MOB_GROUP) ? 3.0 : 1.0;
-=======
 	target = (low_level / 20.0) + (mid_level / 17.5) + (high_level / 15.0) + (over_level / 9.5);
 	value = target * attack_hit_info[MOB_ATTACK_TYPE(mob)].speed[SPD_NORMAL];
 	value *= MOB_FLAGGED(mob, MOB_DPS) ? 2.5 : 1.0;
@@ -1270,7 +1256,6 @@
 	if (!attack_hit_info[MOB_ATTACK_TYPE(mob)].disarmable) {
 		value *= 0.7;	// disarm would cut damage in half; this brings it closer together
 	}
->>>>>>> 5e2f7527
 	mob->mob_specials.damage = MAX(1, (int) ceil(value));
 	
 	// to-hit
