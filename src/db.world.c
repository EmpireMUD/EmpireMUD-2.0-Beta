--- conflicted
+++ resolved
@@ -3198,12 +3198,11 @@
 		if (CROP_FLAGGED(crop, CROPF_NOT_WILD)) {
 			continue;	// must be wild
 		}
-<<<<<<< HEAD
+
 		if (must_have_forage && !has_interaction(GET_CROP_INTERACTIONS(crop), INTERACT_FORAGE)) {
 			continue;
 		}
-=======
->>>>>>> 3bac58a1
+
 		if (CROP_FLAGGED(crop, CROPF_NO_NEWBIE | CROPF_NEWBIE_ONLY)) {
 			if (!isle) {
 				isle = GET_ISLAND(location);
