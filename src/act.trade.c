/* ************************************************************************
*   File: act.trade.c                                     EmpireMUD 2.0b3 *
*  Usage: code related to crafting and the trade skill                    *
*                                                                         *
*  EmpireMUD code base by Paul Clarke, (C) 2000-2015                      *
*  All rights reserved.  See license.doc for complete information.        *
*                                                                         *
*  EmpireMUD based upon CircleMUD 3.0, bpl 17, by Jeremy Elson.           *
*  CircleMUD (C) 1993, 94 by the Trustees of the Johns Hopkins University *
*  CircleMUD is based on DikuMUD, Copyright (C) 1990, 1991.               *
************************************************************************ */

#include <math.h>

#include "conf.h"
#include "sysdep.h"

#include "structs.h"
#include "utils.h"
#include "comm.h"
#include "interpreter.h"
#include "handler.h"
#include "db.h"
#include "skills.h"
#include "vnums.h"
#include "dg_scripts.h"

/**
* Contents:
*   Helpers
*   Generic Craft (craft, forge, sew, cook)
*   Reforge / Refashion
*   Commands
*/

// external vars
extern const struct augment_type_data augment_info[];
extern struct gen_craft_data_t gen_craft_data[];

// external functions
extern struct resource_data *copy_resource_list(struct resource_data *input);
extern double get_enchant_scale_for_char(char_data *ch, int max_scale);
extern bool has_cooking_fire(char_data *ch);
extern obj_data *has_sharp_tool(char_data *ch);
void scale_item_to_level(obj_data *obj, int level);
extern bool validate_augment_target(char_data *ch, obj_data *obj, augment_data *aug, bool send_messages);

// locals
bool can_forge(char_data *ch);
bool can_refashion(char_data *ch);
ACMD(do_gen_craft);
craft_data *find_craft_for_obj_vnum(obj_vnum vnum);
obj_data *find_water_container(char_data *ch, obj_data *list);
obj_data *has_hammer(char_data *ch);


 //////////////////////////////////////////////////////////////////////////////
//// HELPERS /////////////////////////////////////////////////////////////////

/**
* This validates the craft by type/flags and can be called when setting up the
* craft, or while processing it.
*
* @param char_data *ch The person crafting, or trying to.
* @param craft_data *type The craft they are attempting.
* @return bool TRUE if okay, FALSE if not.
*/
bool check_can_craft(char_data *ch, craft_data *type) {
	bool wait, room_wait;
	
	// type checks
	if (GET_CRAFT_TYPE(type) == CRAFT_TYPE_MILL && (!ROOM_BLD_FLAGGED(IN_ROOM(ch), BLD_MILL) || !IS_COMPLETE(IN_ROOM(ch)))) {
		msg_to_char(ch, "You need to be in a mill to do that.\r\n");
	}
	else if (GET_CRAFT_TYPE(type) == CRAFT_TYPE_FORGE && !can_forge(ch)) {
		// sends its own message
	}
	else if (GET_CRAFT_TYPE(type) == CRAFT_TYPE_SMELT && ((!ROOM_BLD_FLAGGED(IN_ROOM(ch), BLD_FORGE) && BUILDING_VNUM(IN_ROOM(ch)) != BUILDING_FOUNDRY) || !IS_COMPLETE(IN_ROOM(ch)))) {
		msg_to_char(ch, "You can't %s here.\r\n", gen_craft_data[GET_CRAFT_TYPE(type)].command);
	}
	
	// flag checks
	else if (IS_SET(GET_CRAFT_FLAGS(type), CRAFT_IN_CITY_ONLY) && !is_in_city_for_empire(IN_ROOM(ch), GET_LOYALTY(ch), TRUE, &wait) && !is_in_city_for_empire(IN_ROOM(ch), ROOM_OWNER(IN_ROOM(ch)), TRUE, &room_wait)) {
		msg_to_char(ch, "You can only make that in a city%s.\r\n", (wait || room_wait) ? " (this city was founded too recently)" : "");
	}
	else if (IS_SET(GET_CRAFT_FLAGS(type), CRAFT_SHARP) && !has_sharp_tool(ch)) {
		msg_to_char(ch, "You need to be using a sharp tool to %s.\r\n", gen_craft_data[GET_CRAFT_TYPE(type)].command);
	}
	else if (IS_SET(GET_CRAFT_FLAGS(type), CRAFT_APIARIES) && !has_tech_available(ch, TECH_APIARIES)) {
		// message sent for us
	}
	else if (IS_SET(GET_CRAFT_FLAGS(type), CRAFT_GLASS) && !has_tech_available(ch, TECH_GLASSBLOWING)) {
		// message sent for us
	}
	else if (IS_SET(GET_CRAFT_FLAGS(type), CRAFT_POTTERY) && !has_cooking_fire(ch)) {
		msg_to_char(ch, "You need a fire to bake the clay.\r\n");
	}
	else if (IS_SET(GET_CRAFT_FLAGS(type), CRAFT_FIRE | CRAFT_ALCHEMY) && !has_cooking_fire(ch)) {
		msg_to_char(ch, "You need a good fire to do that.\r\n");
	}
	else if (IS_SET(GET_CRAFT_FLAGS(type), CRAFT_CARPENTER) && (BUILDING_VNUM(IN_ROOM(ch)) != BUILDING_CARPENTER || !IS_COMPLETE(IN_ROOM(ch)))) {
		msg_to_char(ch, "You need to %s that at the carpenter!\r\n", gen_craft_data[GET_CRAFT_TYPE(type)].command);
	}
	else if (IS_SET(GET_CRAFT_FLAGS(type), CRAFT_SHIPYARD) && (!ROOM_BLD_FLAGGED(IN_ROOM(ch), BLD_SHIPYARD) || !IS_COMPLETE(IN_ROOM(ch)))) {
		msg_to_char(ch, "You need to %s that at the shipyard!\r\n", gen_craft_data[GET_CRAFT_TYPE(type)].command);
	}
	else if (IS_SET(GET_CRAFT_FLAGS(type), CRAFT_BLD_UPGRADED) && (!ROOM_BLD_FLAGGED(IN_ROOM(ch), BLD_UPGRADED) || !IS_COMPLETE(IN_ROOM(ch)))) {
		msg_to_char(ch, "The building needs to be upgraded to %s that!\r\n", gen_craft_data[GET_CRAFT_TYPE(type)].command);
	}
	else if (IS_SET(GET_CRAFT_FLAGS(type), CRAFT_GLASSBLOWER) && (!ROOM_BLD_FLAGGED(IN_ROOM(ch), BLD_GLASSBLOWER) || !IS_COMPLETE(IN_ROOM(ch)))) {
		msg_to_char(ch, "You need to %s that at the glassblower!\r\n", gen_craft_data[GET_CRAFT_TYPE(type)].command);
	}
	else if (IS_SET(GET_CRAFT_FLAGS(type), CRAFT_SOUP) && !find_water_container(ch, ch->carrying) && !find_water_container(ch, ROOM_CONTENTS(IN_ROOM(ch)))) {
		msg_to_char(ch, "You need a container of water to %s that.\r\n", gen_craft_data[GET_CRAFT_TYPE(type)].command);
	}
	else if (IS_SET(GET_CRAFT_FLAGS(type), CRAFT_ALCHEMY) && !ROOM_BLD_FLAGGED(IN_ROOM(ch), BLD_ALCHEMIST) && !has_tech_available(ch, TECH_GLASSBLOWING)) {
		// sends its own messages -- needs glassblowing unless in alchemist room
	}
	// end flag checks
	
	else {
		// looks good!
		return TRUE;
	}
	
	return FALSE;	// if we got this far
}


/**
* This determines if the character is in a place where they can forge, and that
* they are wielding a hammer. If not, this function sends an error message.
*
* @param char_data *ch The person trying to forge.
* @return bool If the character can forge TRUE, otherwise FALSE.
*/
bool can_forge(char_data *ch) {
	bool ok = FALSE;
	
	if (!IS_IMMORTAL(ch) && (!ROOM_BLD_FLAGGED(IN_ROOM(ch), BLD_FORGE) || !IS_COMPLETE(IN_ROOM(ch)))) {
		msg_to_char(ch, "You need to be in a forge to do that.\r\n");
	}
	else if (!has_hammer(ch)) {
		// sends own message
	}
	else {
		ok = TRUE;
	}
	
	return ok;
}


/**
* Looks for a bound version of the item in ch's inventory, and binds one if
* it only finds an unbound version. This is used for BoE recipes, for example.
* 
* @param char_data *ch The player to bind to.
* @param obj_vnum vnum The vnum item to look for in ch's inventory.
* @return bool TRUE if one was found and/or bound.
*/
bool find_and_bind(char_data *ch, obj_vnum vnum) {
	obj_data *iter, *unbound = NULL;
	struct obj_binding *bind;
	
	if (IS_NPC(ch) || vnum == NOTHING) {
		return TRUE;	// don't bother
	}
	
	LL_FOREACH2(ch->carrying, iter, next_content) {
		if (GET_OBJ_VNUM(iter) != vnum) {
			continue;	// wrong obj
		}
		if (!OBJ_FLAGGED(iter, OBJ_BIND_FLAGS)) {
			return TRUE;	// we found the object but it doesn't require binding
		}
		
		// ok we have the item, see if it's bound to ch
		LL_FOREACH(OBJ_BOUND_TO(iter), bind) {
			if (bind->idnum == GET_IDNUM(ch)) {
				reduce_obj_binding(iter, ch);
				return TRUE;	// already bound to ch
			}
		}
		
		// if we got this far, it's not bound
		unbound = iter;
	}
	
	if (unbound) {
		bind_obj_to_player(unbound, ch);
		return TRUE;
	}
	else {
		return FALSE;	// found no matching item
	}
}


/**
* Finds an unfinished vehicle in the room that the character can finish.
*
* @param char_data *ch The person trying to craft a vehicle.
* @param craft_data *type The craft recipe to match up.
* @param bool *any Is set to TRUE if there are any unfinished vehicles that don't otherwise match.
* @return vehicle_data* The found vehicle, or NULL if none.
*/
vehicle_data *find_finishable_vehicle(char_data *ch, craft_data *type, bool *any) {
	vehicle_data *iter;
	
	*any = FALSE;
	
	LL_FOREACH2(ROOM_VEHICLES(IN_ROOM(ch)), iter, next_in_room) {
		// skip finished vehicles
		if (VEH_IS_COMPLETE(iter)) {
			continue;
		}
		// there is at least 1 incomplete vehicle here
		*any = TRUE;
		
		// right vehicle?
		if (VEH_VNUM(iter) != GET_CRAFT_OBJECT(type)) {
			continue;
		}
		if (!can_use_vehicle(ch, iter, GUESTS_ALLOWED)) {
			continue;
		}
		
		// found one!
		return iter;
	}
	
	return NULL;
}


/**
* This finds a drink container that is at least half-full of water.
*
* @param char_data *ch the person looking
* @param obj_data *list Any object list (ch->carrying)
* @return obj_data *the found drink container, or NULL
*/
obj_data *find_water_container(char_data *ch, obj_data *list) {
	obj_data *obj, *found = NULL;
	
	for (obj = list; !found && obj; obj = obj->next_content) {
		if (IS_DRINK_CONTAINER(obj) && CAN_SEE_OBJ(ch, obj) && GET_DRINK_CONTAINER_TYPE(obj) == LIQ_WATER && GET_DRINK_CONTAINER_CONTENTS(obj) >= (GET_DRINK_CONTAINER_CAPACITY(obj)/2)) {
			found = obj;
		}
	}
	
	return found;
}


/**
* Returns the total level to use for a character's crafts.
*
* @param char_data *ch The character to check.
*/
int get_crafting_level(char_data *ch) {
	if (IS_NPC(ch)) {
		return get_approximate_level(ch) + GET_CRAFTING_BONUS(ch);
	}
	else {
		return GET_SKILL_LEVEL(ch) + GET_CRAFTING_BONUS(ch);
	}
}


/**
* Determines what level to scale something to, based on who crafted it and what
* craft recipe they used.
*
* @param char_data *ch The crafter.
* @param craft_data *craft The recipe.
* @return int The best scale level.
*/
int get_craft_scale_level(char_data *ch, craft_data *craft) {
	int level = 1, psr;
	ability_data *abil;
	obj_data *req;
	
	if (IS_NPC(ch)) {
		return 0;
	}
	
	// determine ideal scale level
	if (craft) {
		if (GET_CRAFT_REQUIRES_OBJ(craft) != NOTHING && (req = obj_proto(GET_CRAFT_REQUIRES_OBJ(craft)))) {
			level = get_crafting_level(ch);
			
			// check bounds on the required object
			if (GET_OBJ_MAX_SCALE_LEVEL(req) > 0) {
				level = MIN(level, GET_OBJ_MAX_SCALE_LEVEL(req));
			}
			if (GET_OBJ_MIN_SCALE_LEVEL(req) > 0) {
				level = MAX(level, GET_OBJ_MIN_SCALE_LEVEL(req));
			}
		}
		else {
			if (!(abil = find_ability_by_vnum(GET_CRAFT_ABILITY(craft)))) {
				level = EMPIRE_CHORE_SKILL_CAP;	// considered the "default" level for unskilled things
			}
			else if (!ABIL_ASSIGNED_SKILL(abil)) {
				// probably a class skill
				level = get_crafting_level(ch);
			}
			else if ((psr = ABIL_SKILL_LEVEL(abil)) != NOTHING) {
				if (psr < BASIC_SKILL_CAP) {
					level = MIN(BASIC_SKILL_CAP, get_skill_level(ch, SKILL_VNUM(ABIL_ASSIGNED_SKILL(abil))));
				}
				else if (psr < SPECIALTY_SKILL_CAP) {
					level = MIN(SPECIALTY_SKILL_CAP, get_skill_level(ch, SKILL_VNUM(ABIL_ASSIGNED_SKILL(abil))));
				}
				else {
					level = MIN(CLASS_SKILL_CAP, get_skill_level(ch, SKILL_VNUM(ABIL_ASSIGNED_SKILL(abil))));
				}
			}
			else {
				// this is probably unreachable
				level = get_crafting_level(ch);
			}
			
			// always bound by the crafting level
			level = MIN(level, get_crafting_level(ch));
		}
	}
	else {
		// no craft given
		level = get_crafting_level(ch);
	}
	
	return level;
}


/**
* This finds a hammer in either tool slot, and returns it.
*
* @param char_data *ch The person using the hammer?
* @return obj_data *The hammer object.
*/
obj_data *has_hammer(char_data *ch) {
	obj_data *hammer = NULL;
	int iter;
	
	// list of valid slots; terminate with -1
	int slots[] = { WEAR_WIELD, WEAR_HOLD, WEAR_SHEATH_1, WEAR_SHEATH_2, -1 };
	
	for (iter = 0; slots[iter] != -1; ++iter) {
		hammer = GET_EQ(ch, slots[iter]);
		if (hammer && IS_WEAPON(hammer) && GET_WEAPON_TYPE(hammer) == TYPE_HAMMER) {
			return hammer;
		}
	}
	
	// nope
	msg_to_char(ch, "You need to use a hammer to do that.\r\n");
	return NULL;
}


/**
* Shows a character which augments are available. If a matching_obj is given,
* only lists augments that can be applied to that item.
*
* @param char_data *ch The person to list to (whose abilities will be checked).
* @param int type AUGMENT_x type.
* @param obj_data *matching_obj Optional: Only show augments that work on this item (or NULL).
*/
void list_available_augments(char_data *ch, int type, obj_data *matching_obj) {
	char buf[MAX_STRING_LENGTH];
	augment_data *aug, *next_aug;
	bool found, line;
	
	*buf = '\0';
	line = found = FALSE;
	HASH_ITER(sorted_hh, sorted_augments, aug, next_aug) {
		if (GET_AUG_TYPE(aug) != type || AUGMENT_FLAGGED(aug, AUG_IN_DEVELOPMENT)) {
			continue;
		}
		if (GET_AUG_ABILITY(aug) != NO_ABIL && !has_ability(ch, GET_AUG_ABILITY(aug))) {
			continue;
		}
		if (GET_AUG_REQUIRES_OBJ(aug) != NOTHING && !get_obj_in_list_vnum(GET_AUG_REQUIRES_OBJ(aug), ch->carrying)) {
			continue;
		}
		if (matching_obj && !validate_augment_target(ch, matching_obj, aug, FALSE)) {
			continue;
		}
		
		// send last line?
		if ((strlen(buf) + strlen(GET_AUG_NAME(aug)) + 2) >= 80) {
			msg_to_char(ch, "%s\r\n", buf);
			line = FALSE;
			*buf = '\0';
		}
		
		// add this entry to line
		sprintf(buf + strlen(buf), "%s%s", (line ? ", " : " "), GET_AUG_NAME(aug));
		line = found = TRUE;
	}
	
	if (line) {
		msg_to_char(ch, "%s\r\n", buf);
	}
	if (!found) {
		msg_to_char(ch, "  nothing\r\n");
	}
}


/**
* @param obj_data *obj Any item.
* @param int apply_type APPLY_TYPE_x
* @return bool TRUE if obj has at least 1 apply of that type.
*/
bool obj_has_apply_type(obj_data *obj, int apply_type) {
	struct obj_apply *app;
	for (app = GET_OBJ_APPLIES(obj); app; app = app->next) {
		if (app->apply_type == apply_type) {
			return TRUE;
		}
	}
	return FALSE;
}


/**
* This is like a mortal version of do_stat_craft().
*
* @param char_data *ch The person checking the craft info.
* @param craft_data *craft Which craft to show.
*/
void show_craft_info(char_data *ch, craft_data *craft) {
	extern const char *affected_bits[];
	extern const char *apply_types[];
	extern const char *bld_on_flags[];
	extern const char *craft_flag_for_info[];
	extern const char *drinks[];
	extern const char *item_types[];
	
	char buf[MAX_STRING_LENGTH], part[MAX_STRING_LENGTH], range[MAX_STRING_LENGTH];
	struct obj_apply *apply;
	ability_data *abil;
	obj_data *proto;
	bld_data *bld;
	
	msg_to_char(ch, "Information for %s:\r\n", GET_CRAFT_NAME(craft));
	
	if (GET_CRAFT_TYPE(craft) == CRAFT_TYPE_BUILD) {
		bld = building_proto(GET_CRAFT_BUILD_TYPE(craft));
		msg_to_char(ch, "Builds: %s\r\n", bld ? GET_BLD_NAME(bld) : "UNKNOWN");
	}
	else if (CRAFT_FLAGGED(craft, CRAFT_VEHICLE)) {
		msg_to_char(ch, "Creates vehicle: %s\r\n", get_vehicle_name_by_proto(GET_CRAFT_OBJECT(craft)));
	}
	else if (CRAFT_FLAGGED(craft, CRAFT_SOUP)) {
		msg_to_char(ch, "Creates liquid: %d unit%s of %s\r\n", GET_CRAFT_QUANTITY(craft), PLURAL(GET_CRAFT_QUANTITY(craft)), (GET_CRAFT_OBJECT(craft) == NOTHING ? "NOTHING" : drinks[GET_CRAFT_OBJECT(craft)]));
	}
	else if ((proto = obj_proto(GET_CRAFT_OBJECT(craft)))) {
		// build info string
		sprintf(buf, " (%s", item_types[(int) GET_OBJ_TYPE(proto)]);
		LL_FOREACH(GET_OBJ_APPLIES(proto), apply) {
			sprintf(buf + strlen(buf), ", %s", apply_types[(int) apply->location]);
		}
		if (GET_OBJ_AFF_FLAGS(proto)) {
			prettier_sprintbit(GET_OBJ_AFF_FLAGS(proto), affected_bits, part);
			sprintf(buf + strlen(buf), ", %s", part);
		}
		strcat(buf, ")");
		
		if (GET_OBJ_MIN_SCALE_LEVEL(proto) > 0 || GET_OBJ_MAX_SCALE_LEVEL(proto) > 0) {
			sprintf(range, " [%s]", level_range_string(GET_OBJ_MIN_SCALE_LEVEL(proto), GET_OBJ_MAX_SCALE_LEVEL(proto), 0));
		}
		else {
			*range = '\0';
		}
		
		if (GET_CRAFT_QUANTITY(craft) == 1) {
			msg_to_char(ch, "Creates: %s%s%s\r\n", get_obj_name_by_proto(GET_CRAFT_OBJECT(craft)), range, buf);
		}
		else {
			msg_to_char(ch, "Creates: %dx %s%s%s\r\n", GET_CRAFT_QUANTITY(craft), get_obj_name_by_proto(GET_CRAFT_OBJECT(craft)), range, buf);
		}
	}
	
	if (GET_CRAFT_REQUIRES_OBJ(craft) != NOTHING) {
		msg_to_char(ch, "Requires: %s\r\n", get_obj_name_by_proto(GET_CRAFT_REQUIRES_OBJ(craft)));
	}
	
	if (GET_CRAFT_ABILITY(craft) != NO_ABIL) {
		sprintf(buf, "%s", get_ability_name_by_vnum(GET_CRAFT_ABILITY(craft)));
		if ((abil = find_ability_by_vnum(GET_CRAFT_ABILITY(craft))) && ABIL_ASSIGNED_SKILL(abil) != NULL) {
			sprintf(buf + strlen(buf), " (%s %d)", SKILL_NAME(ABIL_ASSIGNED_SKILL(abil)), ABIL_SKILL_LEVEL(abil));
		}
		msg_to_char(ch, "Requires: %s\r\n", buf);
	}
	
<<<<<<< HEAD
=======
	if (GET_CRAFT_MIN_LEVEL(craft) > 0) {
		msg_to_char(ch, "Requires: crafting level %d\r\n", GET_CRAFT_MIN_LEVEL(craft));
	}
	
>>>>>>> 1ee5fd17
	prettier_sprintbit(GET_CRAFT_FLAGS(craft), craft_flag_for_info, part);
	msg_to_char(ch, "Notes: %s\r\n", part);
	
	if (GET_CRAFT_TYPE(craft) == CRAFT_TYPE_BUILD) {
		prettier_sprintbit(GET_CRAFT_BUILD_ON(craft), bld_on_flags, buf);
		msg_to_char(ch, "Build on: %s\r\n", buf);
		if (GET_CRAFT_BUILD_FACING(craft)) {
			prettier_sprintbit(GET_CRAFT_BUILD_FACING(craft), bld_on_flags, buf);
			msg_to_char(ch, "Build facing: %s\r\n", buf);
		}
	}
	
	show_resource_list(GET_CRAFT_RESOURCES(craft), buf);
	msg_to_char(ch, "Resources: %s\r\n", buf);	
}


 //////////////////////////////////////////////////////////////////////////////
//// GENERIC CRAFT (craft, forge, sew, cook) /////////////////////////////////

#define SOUP_TIMER  336  // hours


// for gen_craft_data[].strings
#define GCD_STRING_TO_CHAR  0
#define GCD_STRING_TO_ROOM  1


// CRAFT_TYPE_x
struct gen_craft_data_t gen_craft_data[] = {
	{ "error", "erroring", NOBITS, { "", "" } },	// dummy to require scmd
	
	// Note: These correspond to CRAFT_TYPE_x so you cannot change the order.
	{ "forge", "forging", NOBITS, { "You hit the %s on the anvil hard with $p!", "$n hits the %s on the anvil hard with $p!" } },
	{ "craft", "crafting", NOBITS, { "You continue crafting the %s...", "$n continues crafting the %s..." } },
	{ "cook", "cooking", ACTF_FAST_CHORES, { "You continue cooking the %s...", "$n continues cooking the %s..." } },
	{ "sew", "sewing", NOBITS, { "You carefully sew the %s...", "$n carefully sews the %s..." } },
	{ "mill", "milling", NOBITS, { "You grind the millstone, making %s...", "$n grinds the millstone, making %s..." } },
	{ "brew", "brewing", NOBITS, { "You stir the potion and infuse it with mana...", "$n stirs the potion..." } },
	{ "mix", "mixing", NOBITS, { "The poison bubbles as you stir it...", "$n stirs the bubbling poison..." } },
	
	// build is special and doesn't use do_gen_craft, so doesn't really use this data
	{ "build", "building", NOBITS, { "You work on the building...", "$n works on the building..." } },
	
	{ "weave", "weaving", NOBITS, { "You carefully weave the %s...", "$n carefully weaves the %s..." } },
	
	{ "workforce", "producing", NOBITS, { "You work on the %s...", "$n work on the %s..." } },	// not used by players
	
	{ "manufacture", "manufacturing", NOBITS, { "You carefully manufacture the %s...", "$n carefully manufactures the %s..." } },
	{ "smelt", "smelting", ACTF_FAST_CHORES, { "You smelt the %s in the fire...", "$n smelts the %s in the fire..." } },
};


void cancel_gen_craft(char_data *ch) {
	craft_data *type = craft_proto(GET_ACTION_VNUM(ch, 0));
	obj_data *obj;
	
	if (type && !CRAFT_FLAGGED(type, CRAFT_VEHICLE)) {
		// refund the real resources they used
		give_resources(ch, GET_ACTION_RESOURCES(ch), FALSE);
		free_resource_list(GET_ACTION_RESOURCES(ch));
		GET_ACTION_RESOURCES(ch) = NULL;

		// load the drink container back
		if (IS_SET(GET_CRAFT_FLAGS(type), CRAFT_SOUP)) {
			obj = read_object(GET_ACTION_VNUM(ch, 1), TRUE);

			// just empty it
			GET_OBJ_VAL(obj, VAL_DRINK_CONTAINER_CONTENTS) = 0;
			if (CAN_WEAR(obj, ITEM_WEAR_TAKE)) {
				obj_to_char(obj, ch);
			}
			else {
				obj_to_room(obj, IN_ROOM(ch));
			}
			load_otrigger(obj);
		}
	}
	
	GET_ACTION(ch) = ACT_NONE;
}


/**
* This function locates the entry in craft_table that creates an object
* with a given vnum.
*
* @param obj_vnum vnum The object vnum to lookup a craft for.
* @return craft_data* The prototype of the craft for that object, or NULL if none exists.
*/
craft_data *find_craft_for_obj_vnum(obj_vnum vnum) {
	craft_data *iter, *next_iter;
	
	HASH_ITER(hh, craft_table, iter, next_iter) {
		if (!IS_SET(GET_CRAFT_FLAGS(iter), CRAFT_SOUP | CRAFT_VEHICLE) && GET_CRAFT_TYPE(iter) != CRAFT_TYPE_BUILD && GET_CRAFT_OBJECT(iter) == vnum) {
			return iter;
		}
	}
	
	return NULL;
}


void finish_gen_craft(char_data *ch) {
	craft_data *type = craft_proto(GET_ACTION_VNUM(ch, 0));
	bool applied_master = FALSE, is_master = FALSE;
	int num = GET_ACTION_VNUM(ch, 2);
	char lbuf[MAX_INPUT_LENGTH];
	ability_data *cft_abil;
	obj_data *obj = NULL;
	int iter, amt = 1;
	
	cft_abil = find_ability_by_vnum(GET_CRAFT_ABILITY(type));
	is_master = (cft_abil && ABIL_MASTERY_ABIL(cft_abil) != NOTHING && has_ability(ch, ABIL_MASTERY_ABIL(cft_abil)));
	
	GET_ACTION(ch) = ACT_NONE;

	// basic sanity checking (vehicles are finished elsewhere
	if (!type || CRAFT_FLAGGED(type, CRAFT_VEHICLE)) {
		return;
	}
	
	// soup handling
	if (IS_SET(GET_CRAFT_FLAGS(type), CRAFT_SOUP)) {
		// load the drink container back
		obj = read_object(GET_ACTION_VNUM(ch, 1), TRUE);
	
		GET_OBJ_VAL(obj, VAL_DRINK_CONTAINER_CONTENTS) = MIN(GET_CRAFT_QUANTITY(type), GET_DRINK_CONTAINER_CAPACITY(obj));
		GET_OBJ_VAL(obj, VAL_DRINK_CONTAINER_TYPE) = GET_CRAFT_OBJECT(type);
	
		// set it to go bad... very bad
		GET_OBJ_TIMER(obj) = SOUP_TIMER;
		if (CAN_WEAR(obj, ITEM_WEAR_TAKE)) {
			obj_to_char(obj, ch);
		}
		else {
			obj_to_room(obj, IN_ROOM(ch));
		}
		scale_item_to_level(obj, get_craft_scale_level(ch, type));
		
		load_otrigger(obj);
	}
	else if (GET_CRAFT_QUANTITY(type) > 0) {
		// NON-SOUP (careful, soup uses quantity for maximum contents
	
		amt = GET_CRAFT_QUANTITY(type);
	
		if (GET_CRAFT_TYPE(type) == CRAFT_TYPE_MILL && has_ability(ch, ABIL_MASTER_FARMER)) {
			gain_ability_exp(ch, ABIL_MASTER_FARMER, 10);
			amt *= 2;
		}

		if (obj_proto(GET_CRAFT_OBJECT(type))) {
			for (iter = 0; iter < amt; ++iter) {
				// load and master it
				obj = read_object(GET_CRAFT_OBJECT(type), TRUE);
				if (OBJ_FLAGGED(obj, OBJ_SCALABLE) && is_master) {
					applied_master = TRUE;
					SET_BIT(GET_OBJ_EXTRA(obj), OBJ_SUPERIOR);
				}
				scale_item_to_level(obj, get_craft_scale_level(ch, type));
	
				// where to put it
				if (CAN_WEAR(obj, ITEM_WEAR_TAKE)) {
					obj_to_char(obj, ch);
				}
				else {
					obj_to_room(obj, IN_ROOM(ch));
				}
				
				load_otrigger(obj);
			}
		}
	}

	// send message -- soup uses quantity for amount of soup instead of multiple items
	if (amt > 1 && !IS_SET(GET_CRAFT_FLAGS(type), CRAFT_SOUP)) {
		sprintf(buf, "You finish %s $p (x%d)!", gen_craft_data[GET_CRAFT_TYPE(type)].verb, amt);
		act(buf, FALSE, ch, obj, 0, TO_CHAR);
	}
	else {
		sprintf(buf, "You finish %s $p!", gen_craft_data[GET_CRAFT_TYPE(type)].verb);
		act(buf, FALSE, ch, obj, 0, TO_CHAR);
	}

	sprintf(buf, "$n finishes %s $p!", gen_craft_data[GET_CRAFT_TYPE(type)].verb);
	act(buf, FALSE, ch, obj, 0, TO_ROOM);
	
	if (GET_CRAFT_ABILITY(type) != NO_ABIL) {
		gain_ability_exp(ch, GET_CRAFT_ABILITY(type), 33.4);
	}
	else {
		if (get_skill_level(ch, SKILL_TRADE) < EMPIRE_CHORE_SKILL_CAP) {
			gain_skill_exp(ch, SKILL_TRADE, 33.4);
		}
	}

	// master?
	if (is_master && applied_master) {
		gain_ability_exp(ch, ABIL_MASTERY_ABIL(cft_abil), 33.4);
	}
	
	// free the stored action resources now -- we no longer risk refunding them
	free_resource_list(GET_ACTION_RESOURCES(ch));
	GET_ACTION_RESOURCES(ch) = NULL;

	// repeat as desired
	if (num > 1) {
		sprintf(lbuf, "%d %s", num-1, GET_CRAFT_NAME(type));
		do_gen_craft(ch, lbuf, 0, GET_CRAFT_TYPE(type));
	}
}


/**
* Action processor for vehicle gen_crafts.
*
* @param char_data *ch The person crafting it.
* @param craft_data *type The craft recipe.
*/
void process_gen_craft_vehicle(char_data *ch, craft_data *type) {
	bool found = FALSE, any = FALSE;
	char buf[MAX_STRING_LENGTH];
	obj_data *found_obj = NULL;
	struct resource_data *res;
	vehicle_data *veh;
	char_data *vict;
	
	// basic setup
	if (!type || !check_can_craft(ch, type) || !(veh = find_finishable_vehicle(ch, type, &any))) {
		cancel_gen_craft(ch);
		return;
	}
	
	// find and apply something
	if ((res = get_next_resource(ch, VEH_NEEDS_RESOURCES(veh), can_use_room(ch, IN_ROOM(ch), MEMBERS_ONLY), FALSE, &found_obj))) {
		// take the item; possibly free the res
		apply_resource(ch, res, &VEH_NEEDS_RESOURCES(veh), found_obj, APPLY_RES_CRAFT, veh, NULL);
		
		// experience per resource
		if (GET_CRAFT_ABILITY(type) != NO_ABIL) {
			gain_ability_exp(ch, GET_CRAFT_ABILITY(type), 3);
		}
		else {
			if (get_skill_level(ch, SKILL_TRADE) < EMPIRE_CHORE_SKILL_CAP) {
				gain_skill_exp(ch, SKILL_TRADE, 3);
			}
		}
		
		found = TRUE;
	}
	
	// done?
	if (!VEH_NEEDS_RESOURCES(veh)) {
		REMOVE_BIT(VEH_FLAGS(veh), VEH_INCOMPLETE);
		VEH_HEALTH(veh) = VEH_MAX_HEALTH(veh);
		act("$V is finished!", FALSE, ch, NULL, veh, TO_CHAR | TO_ROOM);
		
		// stop all actors on this type
		LL_FOREACH2(ROOM_PEOPLE(IN_ROOM(ch)), vict, next_in_room) {
			if (!IS_NPC(vict) && GET_ACTION(vict) == ACT_GEN_CRAFT && GET_ACTION_VNUM(vict, 0) == GET_CRAFT_VNUM(type)) {
				GET_ACTION(vict) = ACT_NONE;
			}
		}
		
		load_vtrigger(veh);
	}
	else if (!found) {
		msg_to_char(ch, "You run out of resources and stop %s.\r\n", gen_craft_data[GET_CRAFT_TYPE(type)].verb);
		snprintf(buf, sizeof(buf), "$n runs out of resources and stops %s.", gen_craft_data[GET_CRAFT_TYPE(type)].verb);
		act(buf, FALSE, ch, NULL, NULL, TO_ROOM);
		GET_ACTION(ch) = ACT_NONE;
	}
}


/**
* Action processor for gen_craft.
*
* @param char_data *ch The actor.
*/
void process_gen_craft(char_data *ch) {
	obj_data *weapon = NULL;
	craft_data *type = craft_proto(GET_ACTION_VNUM(ch, 0));
	
	if (!type) {
		cancel_gen_craft(ch);
		return;
	}
	
	// pass off control entirely for a vehicle craft
	if (CRAFT_FLAGGED(type, CRAFT_VEHICLE)) {
		process_gen_craft_vehicle(ch, type);
		return;
	}
	
	// things that check for & set weapon
	if (GET_CRAFT_TYPE(type) == CRAFT_TYPE_FORGE && !(weapon = has_hammer(ch)) && !can_forge(ch)) {
		// can_forge sends its own message
		cancel_gen_craft(ch);
	}
	else if (IS_SET(GET_CRAFT_FLAGS(type), CRAFT_SHARP) && !(weapon = has_sharp_tool(ch))) {
		msg_to_char(ch, "You need to be using a sharp tool to %s.\r\n", gen_craft_data[GET_CRAFT_TYPE(type)].command);
		cancel_gen_craft(ch);		
	}
	else {
		GET_ACTION_TIMER(ch) -= 1;

		// bonus point for superior tool -- if this craft requires a tool
		if (weapon && OBJ_FLAGGED(weapon, OBJ_SUPERIOR)) {
			GET_ACTION_TIMER(ch) -= 1;
		}
		
		// tailor bonus for weave
		if (GET_CRAFT_TYPE(type) == CRAFT_TYPE_WEAVE && ROOM_BLD_FLAGGED(IN_ROOM(ch), BLD_TAILOR) && IS_COMPLETE(IN_ROOM(ch))) {
			GET_ACTION_TIMER(ch) -= 3;
		}

		if (GET_ACTION_TIMER(ch) <= 0) {
			finish_gen_craft(ch);
		}
		else {
			// messages just 50% of the time
			
			if (!number(0, 1)) {
				// message to char
				if (strstr(gen_craft_data[GET_CRAFT_TYPE(type)].strings[GCD_STRING_TO_CHAR], "%s")) {
					sprintf(buf, gen_craft_data[GET_CRAFT_TYPE(type)].strings[GCD_STRING_TO_CHAR], GET_CRAFT_NAME(type));
					act(buf, FALSE, ch, weapon, NULL, TO_CHAR | TO_SPAMMY);
				}
				else {
					act(gen_craft_data[GET_CRAFT_TYPE(type)].strings[GCD_STRING_TO_CHAR], FALSE, ch, weapon, NULL, TO_CHAR | TO_SPAMMY);
				}
			
				// message to room
				if (strstr(gen_craft_data[GET_CRAFT_TYPE(type)].strings[GCD_STRING_TO_ROOM], "%s")) {
					sprintf(buf, gen_craft_data[GET_CRAFT_TYPE(type)].strings[GCD_STRING_TO_ROOM], GET_CRAFT_NAME(type));
					act(buf, FALSE, ch, weapon, NULL, TO_ROOM | TO_SPAMMY);
				}
				else {
					act(gen_craft_data[GET_CRAFT_TYPE(type)].strings[GCD_STRING_TO_ROOM], FALSE, ch, weapon, NULL, TO_ROOM | TO_SPAMMY);
				}
			}
		}
	}
}


 //////////////////////////////////////////////////////////////////////////////
//// REFORGE / REFASHION /////////////////////////////////////////////////////

const struct {
	char *command;
	any_vnum ability;	// required ability
	bool (*validate_func)(char_data *ch);	// e.g. can_forge, func that returns TRUE if ok -- must send own errors if FALSE
	int types[3];	// NOTHING-terminated list of valid obj types
} reforge_data[] = {
	{ "reforge", ABIL_REFORGE, can_forge, { ITEM_WEAPON, ITEM_MISSILE_WEAPON, NOTHING } },	// SCMD_REFORGE
	{ "refashion", ABIL_REFASHION, can_refashion, { ITEM_ARMOR, ITEM_SHIELD, NOTHING } }	// SCMD_REFASHION
};


/**
* @param char_data *ch The person trying to refashion.
* @return bool TRUE if they can, false if they can't.
*/
bool can_refashion(char_data *ch) {
	bool ok = FALSE;
	
	if (!IS_IMMORTAL(ch) && !ROOM_BLD_FLAGGED(IN_ROOM(ch), BLD_TAILOR)) {
		msg_to_char(ch, "You need to be at the tailor to do that.\r\n");
	}
	else {
		ok = TRUE;
	}
	
	return ok;
}


/**
* @param obj_data *obj The object to test the type of.
* @int subcmd Any pos in reforge_data[]
* @return bool TRUE if the object matches any valid type, otherwise FALSE.
*/
bool match_reforge_type(obj_data *obj, int subcmd) {
	int iter;
	bool match = FALSE;
	
	for (iter = 0; reforge_data[subcmd].types[iter] != NOTHING && !match; ++iter) {
		if (GET_OBJ_TYPE(obj) == reforge_data[subcmd].types[iter]) {
			match = TRUE;
		}
	}
	
	return match;
}


/**
* This function validates an attempted item rename by a mortal, e.g. using
* reforge. It sends its own error messages.
*
* @param char_data *ch The person doing the renaming.
* @param obj_data *obj The item to be renamed.
* @param char *name The proposed name.
* @return bool TRUE if it's ok to rename, FALSE otherwise.
*/
bool validate_item_rename(char_data *ch, obj_data *obj, char *name) {
	bool ok = FALSE, has_cap = FALSE;
	obj_data *proto;
	int iter;
	
	for (iter = 0; iter < strlen(GET_OBJ_SHORT_DESC(obj)) && !has_cap; ++iter) {
		if (isupper(*(GET_OBJ_SHORT_DESC(obj) + iter))) {
			has_cap = TRUE;
		}
	}
	
	if (!*name) {
		msg_to_char(ch, "What do you want to rename it?\r\n");
	}
	else if (has_cap || ((proto = obj_proto(GET_OBJ_VNUM(obj))) && GET_OBJ_SHORT_DESC(obj) != GET_OBJ_SHORT_DESC(proto))) {
		act("You can't rename $p.", FALSE, ch, obj, NULL, TO_CHAR);
	}
	else if (strchr(name, '&') || strchr(name, '%')) {
		msg_to_char(ch, "Item names cannot contain the \t& or %% symbols.\r\n");
	}
	else if (!str_str(name, (char*)skip_filler(GET_OBJ_SHORT_DESC(obj)))) {
		msg_to_char(ch, "The new name must contain '%s'.\r\n", skip_filler(GET_OBJ_SHORT_DESC(obj)));
	}
	else if (strlen(name) > 40) {
		msg_to_char(ch, "You can't set a name longer than 40 characters.\r\n");
	}
	else {
		ok = TRUE;
	}
	
	return ok;
}


 //////////////////////////////////////////////////////////////////////////////
//// COMMANDS ////////////////////////////////////////////////////////////////

// subcmd is AUGMENT_x
ACMD(do_gen_augment) {
	extern augment_data *find_augment_by_name(char_data *ch, char *name, int type);
	extern char *shared_by(obj_data *obj, char_data *ch);
	extern const bool apply_never_scales[];
	extern const double apply_values[];
	
	char buf[MAX_STRING_LENGTH], target_arg[MAX_INPUT_LENGTH], *augment_arg;
	double points_available, remaining, share;
	struct obj_apply *apply, *last_apply;
	int scale, total_weight, value;
	struct apply_data *app;
	ability_data *abil;
	augment_data *aug;
	obj_data *obj;
	
	augment_arg = one_argument(argument, target_arg);
	skip_spaces(&augment_arg);
	
	if (IS_NPC(ch)) {
		// TODO should we allow this for scripting?
		msg_to_char(ch, "NPCs can't augment items.\r\n");
	}
	else if (!*target_arg) {
		msg_to_char(ch, "Usage: %s <item> <type>\r\nYou know how to %s:\r\n", augment_info[subcmd].verb, augment_info[subcmd].verb);
		list_available_augments(ch, subcmd, NULL);
	}
	else if (!(obj = get_obj_in_list_vis(ch, target_arg, ch->carrying)) && !(obj = get_obj_by_char_share(ch, target_arg))) {
		msg_to_char(ch, "You don't seem to have any %s.\r\n", target_arg);
	}
	else if (!*augment_arg) {
		msg_to_char(ch, "You can %s %s with:\r\n", augment_info[subcmd].verb, GET_OBJ_SHORT_DESC(obj));
		list_available_augments(ch, subcmd, obj);
	}
	else if (!(aug = find_augment_by_name(ch, augment_arg, subcmd))) {
		msg_to_char(ch, "You don't know that %s.\r\n", augment_info[subcmd].noun);
	}
	else if (IS_SET(GET_AUG_FLAGS(aug) | augment_info[subcmd].default_flags, AUG_SELF_ONLY) && ((obj->worn_by && obj->worn_by != ch) || !bind_ok(obj, ch))) {
		// targeting a shared item with a self-only enchant
		msg_to_char(ch, "You can only %s your own items like that.\r\n", augment_info[subcmd].verb);
	}
	else if (GET_OBJ_CURRENT_SCALE_LEVEL(obj) <= 0) {
		// always forbidden
		msg_to_char(ch, "You cannot %s that item.\r\n", augment_info[subcmd].verb);
	}
	else if (augment_info[subcmd].use_obj_flag && OBJ_FLAGGED(obj, augment_info[subcmd].use_obj_flag)) {
		msg_to_char(ch, "You cannot %s an item that already has %s %s.\r\n", augment_info[subcmd].verb, AN(augment_info[subcmd].noun), augment_info[subcmd].noun);
	}
	else if (obj_has_apply_type(obj, augment_info[subcmd].apply_type)) {
		msg_to_char(ch, "That item already has a %s effect.\r\n", augment_info[subcmd].noun);
	}
	else if (!validate_augment_target(ch, obj, aug, TRUE)) {
		// sends own message
	}
	else if (!has_resources(ch, GET_AUG_RESOURCES(aug), FALSE, TRUE)) {
		// sends its own messages
	}
	else if (GET_AUG_ABILITY(aug) != NO_ABIL && ABILITY_TRIGGERS(ch, NULL, obj, GET_AUG_ABILITY(aug))) {
		return;
	}
	else {
		extract_resources(ch, GET_AUG_RESOURCES(aug), FALSE, NULL);
		
		// determine scale cap
		scale = GET_OBJ_CURRENT_SCALE_LEVEL(obj);
		if ((abil = find_ability_by_vnum(GET_AUG_ABILITY(aug))) && ABIL_ASSIGNED_SKILL(abil) != NULL && get_skill_level(ch, SKILL_VNUM(ABIL_ASSIGNED_SKILL(abil))) < CLASS_SKILL_CAP) {
			scale = MIN(scale, get_skill_level(ch, SKILL_VNUM(ABIL_ASSIGNED_SKILL(abil))));
		}
		
		// determine points
		points_available = get_enchant_scale_for_char(ch, scale);
		if (augment_info[subcmd].greater_abil && has_ability(ch, augment_info[subcmd].greater_abil)) {
			points_available *= config_get_double("greater_enchantments_bonus");
		}
		
		// figure out how many total weight points are used
		total_weight = 0;
		for (app = GET_AUG_APPLIES(aug); app; app = app->next) {
			if (!apply_never_scales[app->location]) {
				if (app->weight > 0) {
					total_weight += app->weight;
				}
				else if (app->weight < 0) {
					points_available += ABSOLUTE(app->weight);
				}
			}
		}
		
		// find end of current applies on obj
		if ((last_apply = GET_OBJ_APPLIES(obj))) {
			while (last_apply->next) {
				last_apply = last_apply->next;
			}
		}
		
		// start adding applies
		remaining = points_available;
		LL_FOREACH(GET_AUG_APPLIES(aug), app) {
			apply = NULL;
			
			if (apply_never_scales[app->location]) {	// non-scaling apply
				CREATE(apply, struct obj_apply, 1);
				apply->modifier = app->weight;
			}
			else if (app->weight > 0 && remaining > 0) {	// positive apply
				share = (((double)app->weight) / total_weight) * points_available;	// % of total
				share = MIN(share, remaining);	// check limit
				value = round(share * (1.0 / apply_values[app->location]));
				if (value > 0 || (app == GET_AUG_APPLIES(aug))) {	// always give at least 1 point on the first one
					value = MAX(1, value);
					remaining -= (value * apply_values[app->location]);	// subtract actual amount used
				
					// create the actual apply
					CREATE(apply, struct obj_apply, 1);
					apply->modifier = value;
				}
			}
			else if (app->weight < 0) {	// negative apply
				value = round(app->weight * (1.0 / apply_values[app->location]));
				value = MIN(-1, value);	// minimum of -1
				
				CREATE(apply, struct obj_apply, 1);
				apply->modifier = value;
			}
			
			// add it
			if (apply) {
				apply->apply_type = augment_info[subcmd].apply_type;
				apply->location = app->location;
				
				if (last_apply) {
					last_apply->next = apply;
				}
				else {
					GET_OBJ_APPLIES(obj) = apply;
				}
				last_apply = apply;
			}
		}
		
		// enchanted bit*
		if (augment_info[subcmd].use_obj_flag) {
			SET_BIT(GET_OBJ_EXTRA(obj), augment_info[subcmd].use_obj_flag);
		}
		
		// self-only: force binding
		if (IS_SET(GET_AUG_FLAGS(aug) | augment_info[subcmd].default_flags, AUG_SELF_ONLY)) {
			if (!OBJ_FLAGGED(obj, OBJ_BIND_FLAGS)) {
				SET_BIT(GET_OBJ_EXTRA(obj), OBJ_BIND_ON_PICKUP);
			}
			bind_obj_to_player(obj, ch);
			reduce_obj_binding(obj, ch);
		}
		
		sprintf(buf, "You %s $p%s with %s.", augment_info[subcmd].verb, shared_by(obj, ch), GET_AUG_NAME(aug));
		act(buf, FALSE, ch, obj, obj->worn_by, TO_CHAR);
		
		sprintf(buf, "$n %ss $p%s with %s.", augment_info[subcmd].verb, shared_by(obj, ch), GET_AUG_NAME(aug));
		act(buf, FALSE, ch, obj, obj->worn_by, TO_ROOM);
		
		if (GET_AUG_ABILITY(aug) != NO_ABIL) {
			gain_ability_exp(ch, GET_AUG_ABILITY(aug), 50);
		}
		if (augment_info[subcmd].greater_abil != NO_ABIL) {
			gain_ability_exp(ch, augment_info[subcmd].greater_abil, 50);
		}
		
		command_lag(ch, WAIT_ABILITY);
	}
}


/**
* Sub-processor for crafting a vehicle.
*
* @param char_data *ch The player trying to craft the vehicle.
* @param craft_data *type Pre-selected vehicle craft.
*/
void do_gen_craft_vehicle(char_data *ch, craft_data *type) {
	void scale_vehicle_to_level(vehicle_data *veh, int level);
	
	vehicle_data *veh;
	char buf[MAX_STRING_LENGTH];
	bool any = FALSE;
	
	// basic sanitation
	if (!type || !CRAFT_FLAGGED(type, CRAFT_VEHICLE) || !vehicle_proto(GET_CRAFT_OBJECT(type))) {
		log("SYSERR: do_gen_craft_vehicle called with invalid vehicle craft %d", type ? GET_CRAFT_VNUM(type) : NOTHING);
		return;
	}
	
	// found one to resume
	if ((veh = find_finishable_vehicle(ch, type, &any))) {
		start_action(ch, ACT_GEN_CRAFT, -1);
		GET_ACTION_VNUM(ch, 0) = GET_CRAFT_VNUM(type);
		
		snprintf(buf, sizeof(buf), "You resume %s $V.", gen_craft_data[GET_CRAFT_TYPE(type)].verb);
		act(buf, FALSE, ch, NULL, veh, TO_CHAR);
		snprintf(buf, sizeof(buf), "$n resumes %s $V.", gen_craft_data[GET_CRAFT_TYPE(type)].verb);
		act(buf, FALSE, ch, NULL, veh, TO_ROOM);
		return;
	}
	
	if (any) {
		msg_to_char(ch, "You can't %s that while there's already an unfinished vehicle here.\r\n", gen_craft_data[GET_CRAFT_TYPE(type)].command);
		return;
	}
	
	// new vehicle craft setup
	veh = read_vehicle(GET_CRAFT_OBJECT(type), TRUE);
	vehicle_to_room(veh, IN_ROOM(ch));
	
	// additional setup
	SET_BIT(VEH_FLAGS(veh), VEH_INCOMPLETE);
	VEH_NEEDS_RESOURCES(veh) = copy_resource_list(GET_CRAFT_RESOURCES(type));
	VEH_OWNER(veh) = GET_LOYALTY(ch);
	VEH_HEALTH(veh) = MAX(1, VEH_MAX_HEALTH(veh) * 0.2);	// start at 20% health, will heal on completion
	scale_vehicle_to_level(veh, get_craft_scale_level(ch, type));
	
	start_action(ch, ACT_GEN_CRAFT, -1);
	GET_ACTION_VNUM(ch, 0) = GET_CRAFT_VNUM(type);
	
	snprintf(buf, sizeof(buf), "You lay the framework and begin %s $V.", gen_craft_data[GET_CRAFT_TYPE(type)].verb);
	act(buf, FALSE, ch, NULL, veh, TO_CHAR);
	snprintf(buf, sizeof(buf), "$n lays the framework and begins %s $V.", gen_craft_data[GET_CRAFT_TYPE(type)].verb);
	act(buf, FALSE, ch, NULL, veh, TO_ROOM);
	
	if (GET_CRAFT_REQUIRES_OBJ(type) != NOTHING) {
		find_and_bind(ch, GET_CRAFT_REQUIRES_OBJ(type));
	}
}


// subcmd must be CRAFT_TYPE_
ACMD(do_gen_craft) {	
	int timer, num = 1;
	bool this_line, found;
	craft_data *craft, *next_craft, *type = NULL, *abbrev_match = NULL;
	bool is_master;
	obj_data *drinkcon = NULL;
	ability_data *cft_abil;
	bool info = FALSE;

	if (IS_NPC(ch)) {
		msg_to_char(ch, "NPCs can't craft.\r\n");
		return;
	}

	skip_spaces(&argument);
	
	// optional leading info request
	if (!strn_cmp(argument, "info ", 5)) {
		argument = any_one_arg(argument, arg);
		skip_spaces(&argument);
		info = TRUE;
	}

	// optional leading number
	if ((num = atoi(argument)) > 0) {
		half_chop(argument, buf, arg);
		num = MAX(1, atoi(buf));
	}
	else {
		num = 1;
		strcpy(arg, argument);
	}

	// if there was an arg, find a matching craft_table entry (type)
	if (*arg) {
		HASH_ITER(sorted_hh, sorted_crafts, craft, next_craft) {
			if (GET_CRAFT_TYPE(craft) == subcmd) {
				if (!IS_SET(GET_CRAFT_FLAGS(craft), CRAFT_IN_DEVELOPMENT) || IS_IMMORTAL(ch)) {
					if (GET_CRAFT_ABILITY(craft) == NO_ABIL || has_ability(ch, GET_CRAFT_ABILITY(craft))) {
						if (GET_CRAFT_REQUIRES_OBJ(craft) == NOTHING || get_obj_in_list_vnum(GET_CRAFT_REQUIRES_OBJ(craft), ch->carrying)) {
							// match so far...
							
							if (!str_cmp(arg, GET_CRAFT_NAME(craft))) {
								// exact match!
								type = craft;
								break;
							}
							else if (!abbrev_match && is_abbrev(arg, GET_CRAFT_NAME(craft))) {
								// found! maybe
								abbrev_match = craft;
							}
						}
					}
				}
			}
		}
		
		// maybe we didn't find an exact match, but did find an abbrev match
		if (!type) {
			type = abbrev_match;
		}
	}

	if (subcmd == CRAFT_TYPE_ERROR) {
		msg_to_char(ch, "This command is not yet implemented.\r\n");
	}
	else if (!*arg || !type) {
		// master craft list
		msg_to_char(ch, "What would you like to %s? You know how to make:\r\n", gen_craft_data[subcmd].command);
		this_line = FALSE;
		found = FALSE;
		*buf = '\0';
		
		HASH_ITER(sorted_hh, sorted_crafts, craft, next_craft) {
			if (GET_CRAFT_TYPE(craft) == subcmd && (!IS_SET(GET_CRAFT_FLAGS(craft), CRAFT_IN_DEVELOPMENT) || IS_IMMORTAL(ch)) && (GET_CRAFT_ABILITY(craft) == NO_ABIL || has_ability(ch, GET_CRAFT_ABILITY(craft)))) {
				if (GET_CRAFT_REQUIRES_OBJ(craft) == NOTHING || get_obj_in_list_vnum(GET_CRAFT_REQUIRES_OBJ(craft), ch->carrying)) {
					if (strlen(buf) + strlen(GET_CRAFT_NAME(craft)) + 2 >= 80) {
						this_line = FALSE;
						msg_to_char(ch, "%s\r\n", buf);
						*buf = '\0';
					}
					sprintf(buf + strlen(buf), "%s%s", (this_line ? ", " : " "), GET_CRAFT_NAME(craft));
					this_line = TRUE;
					found = TRUE;
				}
			}
		}
		if (!found) {
			msg_to_char(ch, " nothing\r\n");
		}
		else if (this_line) {
			msg_to_char(ch, "%s\r\n", buf);
		}
	}
	else if (info) {
		// they only wanted info
		show_craft_info(ch, type);
	}
	else if (GET_ACTION(ch) != ACT_NONE) {
		msg_to_char(ch, "You're busy right now.\r\n");
	}
	else if (GET_CRAFT_ABILITY(type) != NO_ABIL && !has_ability(ch, GET_CRAFT_ABILITY(type))) {
		msg_to_char(ch, "You need to buy the %s ability to %s that.\r\n", get_ability_name_by_vnum(GET_CRAFT_ABILITY(type)), gen_craft_data[GET_CRAFT_TYPE(type)].command);
	}
	else if (GET_CRAFT_MIN_LEVEL(type) > get_crafting_level(ch)) {
		msg_to_char(ch, "You need to have a crafting level of %d to %s that.\r\n", GET_CRAFT_MIN_LEVEL(type), gen_craft_data[GET_CRAFT_TYPE(type)].command);
	}
	else if (GET_CRAFT_REQUIRES_OBJ(type) != NOTHING && !get_obj_in_list_vnum(GET_CRAFT_REQUIRES_OBJ(type), ch->carrying)) {
		msg_to_char(ch, "You need %s to make that.\r\n", get_obj_name_by_proto(GET_CRAFT_REQUIRES_OBJ(type)));
	}
	else if (!check_can_craft(ch, type)) {
		// sends its own messages
	}	
	else if (CRAFT_FLAGGED(type, CRAFT_VEHICLE)) {
		// vehicles pass off at this point
		do_gen_craft_vehicle(ch, type);
	}
	
	// regular craft
	else if (!has_resources(ch, GET_CRAFT_RESOURCES(type), can_use_room(ch, IN_ROOM(ch), GUESTS_ALLOWED), TRUE)) {
		// this sends its own message ("You need X more of ...")
		//msg_to_char(ch, "You don't have the resources to %s that.\r\n", gen_craft_data[GET_CRAFT_TYPE(type)].command);
	}
	else {
		cft_abil = find_ability_by_vnum(GET_CRAFT_ABILITY(type));
		is_master = (cft_abil && ABIL_MASTERY_ABIL(cft_abil) != NOTHING && has_ability(ch, ABIL_MASTERY_ABIL(cft_abil)));
		
		// base timer
		timer = GET_CRAFT_TIME(type);
		
		// potter building bonus	
		if (IS_SET(GET_CRAFT_FLAGS(type), CRAFT_POTTERY) && ROOM_BLD_FLAGGED(IN_ROOM(ch), BLD_POTTER) && IS_COMPLETE(IN_ROOM(ch))) {
			timer /= 4;
		}
		
		// mastery
		if (is_master) {
			timer /= 2;
		}
	
		start_action(ch, ACT_GEN_CRAFT, timer);
		GET_ACTION_VNUM(ch, 0) = GET_CRAFT_VNUM(type);
		
		if (IS_SET(GET_CRAFT_FLAGS(type), CRAFT_SOUP) && ((drinkcon = find_water_container(ch, ch->carrying)) || (drinkcon = find_water_container(ch, ROOM_CONTENTS(IN_ROOM(ch)))))) {
			GET_ACTION_VNUM(ch, 1) = GET_OBJ_VNUM(drinkcon);
			extract_obj(drinkcon);
		}
		
		// how many
		GET_ACTION_VNUM(ch, 2) = num;
		
		// do this BEFORE extract, as it may be extracted
		if (GET_CRAFT_REQUIRES_OBJ(type) != NOTHING) {
			find_and_bind(ch, GET_CRAFT_REQUIRES_OBJ(type));
		}
		
		// must call this after start_action() because it stores resources
		extract_resources(ch, GET_CRAFT_RESOURCES(type), can_use_room(ch, IN_ROOM(ch), GUESTS_ALLOWED), &GET_ACTION_RESOURCES(ch));
		
		msg_to_char(ch, "You start %s.\r\n", gen_craft_data[GET_CRAFT_TYPE(type)].verb);
		sprintf(buf, "$n starts %s.", gen_craft_data[GET_CRAFT_TYPE(type)].verb);
		act(buf, FALSE, ch, 0, 0, TO_ROOM);
	}
}


ACMD(do_recipes) {
	int last_type = NOTHING;
	craft_data *craft, *next_craft;
	augment_data *aug, *next_aug;
	struct resource_data *res;
	obj_data *obj;
	bool found_any, found_type, uses_item;
	
	one_argument(argument, arg);
	
	if (!*arg) {
		msg_to_char(ch, "Show recipes for which item?\r\n");
	}
	else if (!(obj = get_obj_in_list_vis(ch, arg, ch->carrying))) {
		msg_to_char(ch, "You don't seem to have a %s in your inventory.\r\n", arg);
	}
	else {
		act("With $p, you can make:", FALSE, ch, obj, NULL, TO_CHAR);
		found_any = FALSE;
		
		found_type = FALSE;
		HASH_ITER(sorted_hh, sorted_crafts, craft, next_craft) {
			// is it a live recipe?
			if (IS_SET(GET_CRAFT_FLAGS(craft), CRAFT_IN_DEVELOPMENT) && !IS_IMMORTAL(ch)) {
				continue;
			}
		
			// has right abil?
			if (GET_CRAFT_ABILITY(craft) != NO_ABIL && !has_ability(ch, GET_CRAFT_ABILITY(craft))) {
				continue;
			}
			
			if (GET_CRAFT_REQUIRES_OBJ(craft) != NOTHING && !get_obj_in_list_vnum(GET_CRAFT_REQUIRES_OBJ(craft), ch->carrying)) {
				continue;
			}
			
			// is the item used to make it?
			uses_item = FALSE;
			if (GET_CRAFT_REQUIRES_OBJ(craft) == GET_OBJ_VNUM(obj)) {
				uses_item = TRUE;
			}
			for (res = GET_CRAFT_RESOURCES(craft); !uses_item && res; res = res->next) {
				if (res->type == RES_OBJECT && res->vnum == GET_OBJ_VNUM(obj)) {
					uses_item = TRUE;
				}
				else if (res->type == RES_COMPONENT && res->vnum == GET_OBJ_CMP_TYPE(obj) && (res->misc & GET_OBJ_CMP_FLAGS(obj)) == res->misc) {
					uses_item = TRUE;
				}
			}
				
			// MATCH!
			if (uses_item) {
				// need header?
				if (GET_CRAFT_TYPE(craft) != last_type) {
					msg_to_char(ch, "%s %s: ", found_type ? "\r\n" : "", gen_craft_data[GET_CRAFT_TYPE(craft)].command);
	
					found_type = FALSE;
					last_type = GET_CRAFT_TYPE(craft);
				}
		
				msg_to_char(ch, "%s%s", (found_type ? ", " : ""), GET_CRAFT_NAME(craft));
				found_any = found_type = TRUE;
			}
		}
		// trailing crlf
		if (found_type) {
			msg_to_char(ch, "\r\n");
		}
		
		found_type = FALSE;
		HASH_ITER(sorted_hh, sorted_augments, aug, next_aug) {
			if (AUGMENT_FLAGGED(aug, AUG_IN_DEVELOPMENT) && !IS_IMMORTAL(ch)) {
				continue;
			}
			if (GET_AUG_ABILITY(aug) != NO_ABIL && !has_ability(ch, GET_AUG_ABILITY(aug))) {
				continue;
			}
			
			if (GET_AUG_REQUIRES_OBJ(aug) != NOTHING && !get_obj_in_list_vnum(GET_AUG_REQUIRES_OBJ(aug), ch->carrying)) {
				continue;
			}
			
			// is the item used to make it?
			uses_item = FALSE;
			if (GET_AUG_REQUIRES_OBJ(aug) == GET_OBJ_VNUM(obj)) {
				uses_item = TRUE;
			}
			for (res = GET_AUG_RESOURCES(aug); !uses_item && res; res = res->next) {
				if (res->type == RES_OBJECT && res->vnum == GET_OBJ_VNUM(obj)) {
					uses_item = TRUE;
				}
				else if (res->type == RES_COMPONENT && res->vnum == GET_OBJ_CMP_TYPE(obj) && (res->misc & GET_OBJ_CMP_FLAGS(obj)) == res->misc) {
					uses_item = TRUE;
				}
			}
				
			// MATCH!
			if (uses_item) {
				// need header?
				if (GET_AUG_TYPE(aug) != last_type) {
					msg_to_char(ch, "%s %s: ", found_type ? "\r\n" : "", augment_info[GET_AUG_TYPE(aug)].verb);
	
					found_type = FALSE;
					last_type = GET_AUG_TYPE(aug);
				}
		
				msg_to_char(ch, "%s%s", (found_type ? ", " : ""), GET_AUG_NAME(aug));
				found_any = found_type = TRUE;
			}
		}
		
		// trailing crlf
		if (found_type) {
			msg_to_char(ch, "\r\n");
		}
		
		if (!found_any) {
			msg_to_char(ch, "  nothing\r\n");
		}
	}
}


// this handles both 'reforge' and 'refashion'
ACMD(do_reforge) {
	extern char *shared_by(obj_data *obj, char_data *ch);
	extern const char *item_types[];
	
	char arg2[MAX_INPUT_LENGTH], temp[MAX_INPUT_LENGTH];
	struct resource_data *res = NULL;
	time_t old_stolen_time;
	ability_data *cft_abil;
	craft_data *ctype;
	int old_timer, iter, level;
	bool found;
	obj_data *obj, *new, *proto;
	
	bitvector_t preserve_flags = OBJ_HARD_DROP | OBJ_GROUP_DROP;	// flags to copy over if obj is reloaded
	
	// reforge <item> name <name>
	// reforge <item> renew
	
	argument = two_arguments(argument, arg, arg2);
	skip_spaces(&argument);
	
	if (IS_NPC(ch)) {
		msg_to_char(ch, "NPCs cannot reforge.\r\n");
	}
	else if (reforge_data[subcmd].ability != NOTHING && !has_ability(ch, reforge_data[subcmd].ability)) {
		msg_to_char(ch, "You must buy the %s ability to do that.\r\n", reforge_data[subcmd].command);
	}
	else if (!*arg || !*arg2) {
		msg_to_char(ch, "Usage: %s <item> name <name>\r\n", reforge_data[subcmd].command);
		msg_to_char(ch, "       %s <item> <renew | superior>\r\n", reforge_data[subcmd].command);
	}
	else if (reforge_data[subcmd].validate_func && !(reforge_data[subcmd].validate_func)(ch)) {
		// failed validate func -- sends own messages
	}
	else if (!(obj = get_obj_in_list_vis(ch, arg, ch->carrying)) && !(obj = get_obj_by_char_share(ch, arg))) {
		msg_to_char(ch, "You don't seem to have a %s.\r\n", arg);
	}
	else if (!match_reforge_type(obj, subcmd)) {
		msg_to_char(ch, "You can only %s ", reforge_data[subcmd].command);
		*buf = '\0';
		for (iter = 0, found = FALSE; reforge_data[subcmd].types[iter] != NOTHING; ++iter) {
			sprintf(buf + strlen(buf), "%s%ss", (found ? ", " : ""), item_types[reforge_data[subcmd].types[iter]]);
			found = TRUE;
		}
		// make buf lowercase -- item_types is all upper
		for (iter = 0; iter < strlen(buf); ++iter) {
			buf[iter] = LOWER(buf[iter]);
			if (buf[iter] == '_') {
				buf[iter] = ' ';	// convert underscore to space
			}
		}
		msg_to_char(ch, "%s.\r\n", buf);
	}
	else if (GET_OBJ_VNUM(obj) == NOTHING || !obj_proto(GET_OBJ_VNUM(obj))) {
		// since we compare to the prototype, this is not allowed
		msg_to_char(ch, "You can't %s that item.\r\n", reforge_data[subcmd].command);
	}
	else if (is_abbrev(arg2, "name")) {
		// calculate gem cost based on the gear rating of the item
		add_to_resource_list(&res, RES_OBJECT, o_IRIDESCENT_IRIS, MAX(1, rate_item(obj) / 3), 0);
		
		if (!validate_item_rename(ch, obj, argument)) {
			// sends own message
		}
		else if (!has_resources(ch, res, can_use_room(ch, IN_ROOM(ch), GUESTS_ALLOWED), TRUE)) {
			// sends own message
		}
		else {
			extract_resources(ch, res, can_use_room(ch, IN_ROOM(ch), GUESTS_ALLOWED), NULL);
			
			// prepare
			sprintf(buf1, "You name %s%s $p!", GET_OBJ_SHORT_DESC(obj), shared_by(obj, ch));
			sprintf(buf2, "$n names %s%s $p!", GET_OBJ_SHORT_DESC(obj), shared_by(obj, ch));
			
			proto = obj_proto(GET_OBJ_VNUM(obj));
			
			// rename keywords
			if (!proto || GET_OBJ_KEYWORDS(obj) != GET_OBJ_KEYWORDS(proto)) {
				free(GET_OBJ_KEYWORDS(obj));
			}
			GET_OBJ_KEYWORDS(obj) = str_dup(skip_filler(argument));
			
			// rename short desc
			if (!proto || GET_OBJ_SHORT_DESC(obj) != GET_OBJ_SHORT_DESC(proto)) {
				free(GET_OBJ_SHORT_DESC(obj));
			}
			GET_OBJ_SHORT_DESC(obj) = str_dup(argument);
			
			// rename long desc
			sprintf(temp, "%s is lying here.", argument);
			CAP(temp);
			if (!proto || GET_OBJ_LONG_DESC(obj) != GET_OBJ_LONG_DESC(proto)) {
				free(GET_OBJ_LONG_DESC(obj));
			}
			GET_OBJ_LONG_DESC(obj) = str_dup(temp);
			
			// message
			act(buf1, FALSE, ch, obj, obj->worn_by, TO_CHAR);
			act(buf2, TRUE, ch, obj, obj->worn_by, TO_ROOM);
			
			if (reforge_data[subcmd].ability != NOTHING) {
				gain_ability_exp(ch, reforge_data[subcmd].ability, 50);
			}
		}
	}
	else if (is_abbrev(arg2, "renew")) {
		proto = obj_proto(GET_OBJ_VNUM(obj));
		
		// calculate gem cost based on the gear rating of the original item
		add_to_resource_list(&res, RES_OBJECT, o_BLOODSTONE, MAX(1, (proto ? rate_item(proto) : rate_item(obj)) / 3), 0);
		
		if (!proto) {
			msg_to_char(ch, "You can't renew that.\r\n");
		}
		else if (!has_resources(ch, res, can_use_room(ch, IN_ROOM(ch), GUESTS_ALLOWED), TRUE)) {
			// sends own message
		}
		else {
			extract_resources(ch, res, can_use_room(ch, IN_ROOM(ch), GUESTS_ALLOWED), NULL);
			
			// actual reforging: just junk it and load a new one
			old_stolen_time = obj->stolen_timer;
			old_timer = GET_OBJ_TIMER(obj);
			level = GET_OBJ_CURRENT_SCALE_LEVEL(obj);
			
			new = read_object(GET_OBJ_VNUM(proto), TRUE);
			GET_OBJ_EXTRA(new) |= GET_OBJ_EXTRA(obj) & preserve_flags;
			
			// transfer bindings
			OBJ_BOUND_TO(new) = OBJ_BOUND_TO(obj);
			OBJ_BOUND_TO(obj) = NULL;
			
			// re-apply
			new->stolen_timer = old_stolen_time;
			GET_OBJ_TIMER(new) = old_timer;
			if (level > 0) {
				scale_item_to_level(new, level);
			}
			
			// junk the old one
			swap_obj_for_obj(obj, new);
			extract_obj(obj);
			obj = new;
			
			// message
			sprintf(buf, "You %s $p%s!", reforge_data[subcmd].command, shared_by(obj, ch));
			act(buf, FALSE, ch, obj, obj->worn_by, TO_CHAR);
			
			sprintf(buf, "$n %s $p%s!", reforge_data[subcmd].command, shared_by(obj, ch));
			act(buf, TRUE, ch, obj, obj->worn_by, TO_ROOM);
			
			if (reforge_data[subcmd].ability != NO_ABIL) {
				gain_ability_exp(ch, reforge_data[subcmd].ability, 50);
			}

			load_otrigger(obj);
		}
	}
	else if (is_abbrev(arg2, "superior")) {
		// calculate gem cost based on the gear rating of the item
		add_to_resource_list(&res, RES_OBJECT, o_GLOWING_SEASHELL, MAX(1, rate_item(obj) / 3), 0);
		proto = obj_proto(GET_OBJ_VNUM(obj));
		
		if (OBJ_FLAGGED(obj, OBJ_SUPERIOR)) {
			msg_to_char(ch, "It is already superior.\r\n");
		}
		else if (!proto || !OBJ_FLAGGED(proto, OBJ_SCALABLE) || !(ctype = find_craft_for_obj_vnum(GET_OBJ_VNUM(obj)))) {
			msg_to_char(ch, "It can't be made superior.\r\n");
		}
		else if (!(cft_abil = find_ability_by_vnum(GET_CRAFT_ABILITY(ctype))) || ABIL_MASTERY_ABIL(cft_abil) == NOTHING || !has_ability(ch, ABIL_MASTERY_ABIL(cft_abil))) {
			msg_to_char(ch, "You don't have the mastery to make that item superior.\r\n");
		}
		else if (!has_resources(ch, res, can_use_room(ch, IN_ROOM(ch), GUESTS_ALLOWED), TRUE)) {
			// sends own message
		}
		else {
			extract_resources(ch, res, can_use_room(ch, IN_ROOM(ch), GUESTS_ALLOWED), NULL);
			
			// actual reforging: just junk it and load a new one
			old_stolen_time = obj->stolen_timer;
			old_timer = GET_OBJ_TIMER(obj);
			level = GET_OBJ_CURRENT_SCALE_LEVEL(obj);
			
			new = read_object(GET_OBJ_VNUM(proto), TRUE);
			GET_OBJ_EXTRA(new) |= GET_OBJ_EXTRA(obj) & preserve_flags;
			
			// transfer bindings
			OBJ_BOUND_TO(new) = OBJ_BOUND_TO(obj);
			OBJ_BOUND_TO(obj) = NULL;
			
			// set superior
			SET_BIT(GET_OBJ_EXTRA(new), OBJ_SUPERIOR);
			
			// copy over strings?
			if (GET_OBJ_KEYWORDS(obj) != GET_OBJ_KEYWORDS(proto)) {
				GET_OBJ_KEYWORDS(new) = GET_OBJ_KEYWORDS(obj) ? str_dup(GET_OBJ_KEYWORDS(obj)) : NULL;
			}
			if (GET_OBJ_SHORT_DESC(obj) != GET_OBJ_SHORT_DESC(proto)) {
				GET_OBJ_SHORT_DESC(new) = GET_OBJ_SHORT_DESC(obj) ? str_dup(GET_OBJ_SHORT_DESC(obj)) : NULL;
			}
			if (GET_OBJ_LONG_DESC(obj) != GET_OBJ_LONG_DESC(proto)) {
				GET_OBJ_LONG_DESC(new) = GET_OBJ_LONG_DESC(obj) ? str_dup(GET_OBJ_LONG_DESC(obj)) : NULL;
			}
			if (GET_OBJ_ACTION_DESC(obj) != GET_OBJ_ACTION_DESC(proto)) {
				GET_OBJ_ACTION_DESC(new) = GET_OBJ_ACTION_DESC(obj) ? str_dup(GET_OBJ_ACTION_DESC(obj)) : NULL;
			}
			
			// re-apply values
			new->stolen_timer = old_stolen_time;
			GET_OBJ_TIMER(new) = old_timer;
			if (level > 0) {
				scale_item_to_level(new, level);
			}
			
			// junk the old one
			swap_obj_for_obj(obj, new);
			extract_obj(obj);
			obj = new;
			
			sprintf(buf, "You %s $p%s into a masterwork!", reforge_data[subcmd].command, shared_by(obj, ch));
			act(buf, FALSE, ch, obj, obj->worn_by, TO_CHAR);
			
			sprintf(buf, "$n %s $p%s into a masterwork!", reforge_data[subcmd].command, shared_by(obj, ch));
			act(buf, TRUE, ch, obj, obj->worn_by, TO_ROOM);

			if (reforge_data[subcmd].ability != NOTHING) {
				gain_ability_exp(ch, reforge_data[subcmd].ability, 50);
			}
		}
	}
	else {
		msg_to_char(ch, "That's not a valid %s option.\r\n", reforge_data[subcmd].command);
	}
	
	// no leaks
	if (res) {
		free_resource_list(res);
	}
}<|MERGE_RESOLUTION|>--- conflicted
+++ resolved
@@ -499,13 +499,10 @@
 		msg_to_char(ch, "Requires: %s\r\n", buf);
 	}
 	
-<<<<<<< HEAD
-=======
 	if (GET_CRAFT_MIN_LEVEL(craft) > 0) {
 		msg_to_char(ch, "Requires: crafting level %d\r\n", GET_CRAFT_MIN_LEVEL(craft));
 	}
 	
->>>>>>> 1ee5fd17
 	prettier_sprintbit(GET_CRAFT_FLAGS(craft), craft_flag_for_info, part);
 	msg_to_char(ch, "Notes: %s\r\n", part);
 	
